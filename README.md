# cai-causal-graph

![causaLens logo](https://github.com/causalens/cai-causal-graph/blob/main/cl-logo.png?raw=true)

## From causaLens, a Causal AI package for causal graphs
Documentation, including a quickstart and code reference docs, can be found [here](https://causalgraph.causalens.com/).

[![PyPI version](https://img.shields.io/pypi/v/cai-causal-graph.svg?color=informational)](https://pypi.org/project/cai-causal-graph/)
[![PyPI - Python Version](https://img.shields.io/pypi/pyversions/cai-causal-graph.svg?color=informational)](https://pypi.org/project/cai-causal-graph/)
[![LICENSE](https://img.shields.io/badge/License-Apache_2.0-informational.svg)](https://www.apache.org/licenses/LICENSE-2.0)

![TEST](https://github.com/causalens/cai-causal-graph/workflows/MAIN-CHECKS/badge.svg?branch=main)
![DEPENDENCIES](https://github.com/causalens/cai-causal-graph/workflows/DEPENDENCIES-CHECKS/badge.svg?branch=main) 
![RELEASE](https://github.com/causalens/cai-causal-graph/workflows/RELEASE/badge.svg) 
![POST-RELEASE](https://github.com/causalens/cai-causal-graph/workflows/POST-RELEASE/badge.svg?branch=main) 

[![LINTING: mypy](https://img.shields.io/badge/Linting-mypy-informational.svg)](https://mypy-lang.org/)
[![SECURITY: bandit](https://img.shields.io/badge/Security-bandit-informational.svg)](https://github.com/PyCQA/bandit)
![INTERROGATE](https://github.com/causalens/cai-causal-graph/blob/main/interrogate_badge.svg?raw=true)

> **Note**  
<<<<<<< HEAD
> The current development cycle of this branch is `v0.2.x` (development).
=======
> The current development cycle of this branch is `v0.2.x` (stable).
>>>>>>> 3ffd3516
 
## License

`cai-causal-graph` is open source and licensed under the [Apache-2.0 license](https://github.com/causalens/cai-causal-graph/blob/main/LICENSE).<|MERGE_RESOLUTION|>--- conflicted
+++ resolved
@@ -19,11 +19,7 @@
 ![INTERROGATE](https://github.com/causalens/cai-causal-graph/blob/main/interrogate_badge.svg?raw=true)
 
 > **Note**  
-<<<<<<< HEAD
-> The current development cycle of this branch is `v0.2.x` (development).
-=======
 > The current development cycle of this branch is `v0.2.x` (stable).
->>>>>>> 3ffd3516
  
 ## License
 
