"""
Copyright 2023 Impulse Innovations Limited

Licensed under the Apache License, Version 2.0 (the "License");
you may not use this file except in compliance with the License.
You may obtain a copy of the License at

    http://www.apache.org/licenses/LICENSE-2.0

Unless required by applicable law or agreed to in writing, software
distributed under the License is distributed on an "AS IS" BASIS,
WITHOUT WARRANTIES OR CONDITIONS OF ANY KIND, either express or implied.
See the License for the specific language governing permissions and
limitations under the License.
"""

__all__ = [
    '__version__',
    # Causal Graph and components
    'CausalGraph',
    'Skeleton',
    'TimeSeriesCausalGraph',
<<<<<<< HEAD
    'TimeSeriesNode',
    # Causal types
    'EDGE_T',
    'NODE_T',
    # Time series
    'TIME_LAG',
]

__version__ = '0.2.0.dev0'

from cai_causal_graph.causal_graph import CausalGraph, Skeleton
from cai_causal_graph.time_series_causal_graph import TimeSeriesCausalGraph
from cai_causal_graph.type_definitions import EDGE_T, NODE_T, TIME_LAG
=======
    # Causal types
    'EdgeType',
    'NodeVariableType',
    'EDGE_T',  # Keep for backwards compatibility.
    'NODE_T',  # Keep for backwards compatibility.
    # Time series specific tags
    'TIME_LAG',
    'VARIABLE_NAME',
]

__version__ = '0.2.0'

from cai_causal_graph.causal_graph import CausalGraph, Skeleton
from cai_causal_graph.time_series_causal_graph import TimeSeriesCausalGraph
from cai_causal_graph.type_definitions import EDGE_T, NODE_T, TIME_LAG, VARIABLE_NAME, EdgeType, NodeVariableType
>>>>>>> 3ffd3516
<|MERGE_RESOLUTION|>--- conflicted
+++ resolved
@@ -20,21 +20,6 @@
     'CausalGraph',
     'Skeleton',
     'TimeSeriesCausalGraph',
-<<<<<<< HEAD
-    'TimeSeriesNode',
-    # Causal types
-    'EDGE_T',
-    'NODE_T',
-    # Time series
-    'TIME_LAG',
-]
-
-__version__ = '0.2.0.dev0'
-
-from cai_causal_graph.causal_graph import CausalGraph, Skeleton
-from cai_causal_graph.time_series_causal_graph import TimeSeriesCausalGraph
-from cai_causal_graph.type_definitions import EDGE_T, NODE_T, TIME_LAG
-=======
     # Causal types
     'EdgeType',
     'NodeVariableType',
@@ -49,5 +34,4 @@
 
 from cai_causal_graph.causal_graph import CausalGraph, Skeleton
 from cai_causal_graph.time_series_causal_graph import TimeSeriesCausalGraph
-from cai_causal_graph.type_definitions import EDGE_T, NODE_T, TIME_LAG, VARIABLE_NAME, EdgeType, NodeVariableType
->>>>>>> 3ffd3516
+from cai_causal_graph.type_definitions import EDGE_T, NODE_T, TIME_LAG, VARIABLE_NAME, EdgeType, NodeVariableType