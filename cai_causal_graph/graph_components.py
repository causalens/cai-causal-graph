"""
Copyright 2023 Impulse Innovations Limited

Licensed under the Apache License, Version 2.0 (the "License");
you may not use this file except in compliance with the License.
You may obtain a copy of the License at

    http://www.apache.org/licenses/LICENSE-2.0

Unless required by applicable law or agreed to in writing, software
distributed under the License is distributed on an "AS IS" BASIS,
WITHOUT WARRANTIES OR CONDITIONS OF ANY KIND, either express or implied.
See the License for the specific language governing permissions and
limitations under the License.
"""
from __future__ import annotations

import logging
from copy import deepcopy
from typing import Any, Dict, List, Optional, Tuple, Union

from cai_causal_graph.exceptions import CausalGraphErrors
from cai_causal_graph.interfaces import CanDictSerialize, HasIdentifier, HasMetadata
from cai_causal_graph.type_definitions import TIME_LAG, VARIABLE_NAME, EdgeType, NodeLike, NodeVariableType
from cai_causal_graph.utils import get_name_with_lag, get_variable_name_and_lag

logger = logging.getLogger(__name__)


class Node(HasIdentifier, HasMetadata, CanDictSerialize):
    """A utility class that manages the state of a node."""

    def __init__(
        self,
        identifier: str,
        meta: Optional[Dict[str, Any]] = None,
        variable_type: NodeVariableType = NodeVariableType.UNSPECIFIED,
    ):
        """
        :param identifier: String that uniquely identifies the node within the causal graph.
        :param meta: The metadata of the node. Default is None.
        :param variable_type: The variable type that the node represents. The choices are available through the
            `cai_causal_graph.type_definitions.NodeVariableType` enum. Default is `NodeVariableType.UNSPECIFIED`.
        """
        assert isinstance(
            identifier, str
        ), f'Node identifiers must be strings. Got {identifier} which is of type {type(identifier)}.'
        self._identifier = identifier

        self.variable_type: NodeVariableType = variable_type
        self.meta = dict() if meta is None else meta
        assert isinstance(self.meta, dict) and all(
            isinstance(k, str) for k in self.meta
        ), 'Metadata must be provided as a dictionary with strings as keys.'

        self._inbound_edges: List[Edge] = []
        self._outbound_edges: List[Edge] = []

        # Switches to False if the node is deleted
        self._is_valid: bool = True

    def __hash__(self):
        """Return a hash value of the node identifier."""
        return hash(self.identifier)

    def __eq__(self, other: object) -> bool:
        """
        Check if a node is equal to another node.

        This method checks for the node identifier, but ignores variable type, inbound/outbound edges, and any metadata.
        """
        if not isinstance(other, Node):
            return False
        return self.identifier == other.identifier

    def __ne__(self, other: Any) -> bool:
        """Check if the node is not equal to another node."""
        return not (self == other)

    def _assert_is_valid(self):
        """Assert that the node is valid, i.e. that it has not been deleted."""
        if not self._is_valid:
            raise CausalGraphErrors.NodeDoesNotExistError(f'The node {self._identifier} has been deleted.')

    def invalidate(self):
        """Set this node to be invalid after deleting it."""
        self._assert_is_valid()
        self._is_valid = False

    @property
    def identifier(self) -> str:
        """Return the node identifier."""
        return self._identifier

    def get_identifier(self) -> str:
        """Return the node identifier."""
        return self.identifier

    @property
    def variable_type(self) -> NodeVariableType:
        """Return the variable type of the node."""
        return self._variable_type

    @variable_type.setter
    def variable_type(self, new_type: Union[NodeVariableType, str]):
        """
        Set the variable type of the node.

        :param new_type: New variable type.
        """
        if isinstance(new_type, str):
            new_type = NodeVariableType(new_type)
        if not isinstance(new_type, NodeVariableType):
            raise TypeError(f'Expected NodeVariableType or string type, got object of type {type(new_type)}.')
        self._variable_type = new_type

    @property
    def metadata(self) -> dict:
        """Return the node metadata."""
        return self.meta

    def get_metadata(self) -> dict:
        """Return the node metadata."""
        return self.metadata

    def get_inbound_edges(self) -> List[Edge]:
        """Get all inbound (directed) edges to the node."""
        self._assert_is_valid()
        return self._inbound_edges

    def get_outbound_edges(self) -> List[Edge]:
        """Get all outbound (directed) edges to the node."""
        self._assert_is_valid()
        return self._outbound_edges

    def count_inbound_edges(self) -> int:
        """Count the number of inbound (directed) edges to the node."""
        return len(self._inbound_edges)

    def count_outbound_edges(self) -> int:
        """Count the number of outbound (directed) edges to the node."""
        return len(self._outbound_edges)

    def _add_inbound_edge(self, edge: Edge):
        """Add a specific inbound (directed) edge to the node."""
        self._assert_is_valid()
        assert edge not in self._inbound_edges, 'Provided edge is already an inbound edge to the node.'
        self._inbound_edges.append(edge)

    def _add_outbound_edge(self, edge: Edge):
        """Add a specific outbound (directed) edge from the node."""
        self._assert_is_valid()
        assert edge not in self._outbound_edges, 'Provided edge is already an outbound edge from the node.'
        self._outbound_edges.append(edge)

    def _delete_inbound_edge(self, edge: Edge):
        """Delete a specific inbound (directed) edge to the node."""
        self._assert_is_valid()
        self._inbound_edges.remove(edge)  # Will raise ValueError if edge is not in the list.

    def _delete_outbound_edge(self, edge: Edge):
        """Delete a specific outbound (directed) edge to the node."""
        self._assert_is_valid()
        self._outbound_edges.remove(edge)  # Will raise ValueError if edge is not in the list.

    @staticmethod
    def identifier_from(node_like: NodeLike) -> str:
        """Return the node identifier from a node-like object instance."""
        if isinstance(node_like, HasIdentifier):
            return str(node_like.get_identifier())
        elif isinstance(node_like, str):
            return node_like
        else:
            raise TypeError(f'The provided node needs to be a string or HasIdentifier subclass. Got {type(node_like)}.')

    def __repr__(self) -> str:
        """Return a string description of the object."""
        type_string = f', type="{self.variable_type}"' if self.variable_type != NodeVariableType.UNSPECIFIED else ''

        return f'{self.__class__.__name__}("{self.identifier}"{type_string})'

    def details(self) -> str:
        """Return a detailed string description of the object."""
        return self.__repr__()

    def to_dict(self, include_meta: bool = True) -> dict:
<<<<<<< HEAD
        """Serialize the Node instance to a dictionary."""
=======
        """
        Serialize a `cai_causal_graph.graph_components.Node` instance to a dictionary.

        :param include_meta: Whether to include meta information about the node in the dictionary. Default is `True`.
        :return: The dictionary representation of the `cai_causal_graph.graph_components.Node` instance.
        """
>>>>>>> 3ffd3516
        node_dict = {
            'identifier': self.identifier,
            'variable_type': self.variable_type,
        }
        if include_meta:
            node_dict['meta'] = deepcopy(self.meta)   # type: ignore

        return node_dict
<<<<<<< HEAD
=======


class TimeSeriesNode(Node):
    """
    Time series node.

    A node in a time series causal graph will have additional metadata and attributes that provides the time
    information of the node together with the variable name.

    The two additional metadata are:
    - `cai_causal_graph.type_definitions.TIME_LAG`: the time difference with respect to the reference time 0
    - `cai_causal_graph.type_definitions.VARIABLE_NAME`: the name of the variable (without the lag information)
    """

    def __init__(
        self,
        identifier: Optional[NodeLike] = None,
        time_lag: Optional[int] = None,
        variable_name: Optional[str] = None,
        meta: Optional[Dict[str, Any]] = None,
        variable_type: NodeVariableType = NodeVariableType.UNSPECIFIED,
    ):
        """
        Initialize the time series node.

        :param identifier: String that uniquely identifies the node within the causal graph. If the `identifier` is
            provided, the `time_lag` and `variable_name` will be extracted from the `identifier`. Default is `None`.
        :param time_lag: The time lag of the node. If `time_lag` is provided, then `variable_name` must be provided
            to set the identifier. If both `time_lag` and `variable_name` are provided, the `identifier` must be `None`.
            Default is `None`.
        :param variable_name: The variable name of the node. If `variable_name` is provided, then `time_lag` must be
            provided to set the identifier. If both `time_lag` and `variable_name` are provided, the `identifier` must
            be `None`. Default is `None`.
        :param meta: The metadata of the node. Default is `None`.
        :param variable_type: The variable type that the node represents. The choices are available through the
            `cai_causal_graph.type_definitions.NodeVariableType` enum. Default is `NodeVariableType.UNSPECIFIED`.
        """
        if time_lag is not None and variable_name is not None:
            assert identifier is None, 'If `time_lag` and `variable_name` are provided, `identifier` must be `None`.'
            identifier = get_name_with_lag(variable_name, time_lag)
        elif identifier is not None:
            assert (
                time_lag is None and variable_name is None
            ), 'If `identifier` is provided, `time_lag` and `variable_name` must be `None`.'
            identifier = Node.identifier_from(identifier)
            variable_name, time_lag = get_variable_name_and_lag(identifier)
        else:
            raise ValueError(
                'Either `identifier` or both `time_lag` and `variable_name` must be provided to initialize a time '
                'series node.'
            )

        # populate the metadata for each node
        if meta is not None:
            meta = meta.copy()
            meta_time_lag = meta.get(TIME_LAG)
            meta_variable_name = meta.get(VARIABLE_NAME)
            if meta_time_lag is not None and meta_time_lag != time_lag:
                logger.warning(
                    'The current time lag in the meta (%d) for node %s will be overwritten to the newly provided value (%d).',
                    meta_time_lag,
                    identifier,
                    time_lag,
                )
            if meta_variable_name is not None and meta_variable_name != variable_name:
                logger.warning(
                    'The current variable name in the meta (%s) for node %s will be overwritten to the newly provided value (%s).',
                    meta_variable_name,
                    identifier,
                    variable_name,
                )
            meta.update({TIME_LAG: time_lag, VARIABLE_NAME: variable_name})
        else:
            meta = {TIME_LAG: time_lag, VARIABLE_NAME: variable_name}

        # populate the metadata for the node
        super().__init__(identifier, meta, variable_type)

    @property
    def time_lag(self) -> int:
        """Return the time lag of the node from the metadata."""
        lag = self.meta.get(TIME_LAG)
        if lag is None:
            raise ValueError(f'The time lag for node {self.identifier} is not set.')
        return lag

    @property
    def variable_name(self) -> str:
        """Return the variable name of the node from the metadata."""
        name = self.meta.get(VARIABLE_NAME)
        if name is None:
            raise ValueError(f'The variable name for node {self.identifier} is not set.')
        return name
>>>>>>> 3ffd3516


class Edge(HasIdentifier, HasMetadata, CanDictSerialize):
    """A utility class that manages the state of an edge."""

    def __init__(
        self,
        source: Node,
        destination: Node,
        edge_type: EdgeType = EdgeType.DIRECTED_EDGE,
        meta: Optional[Dict[str, Any]] = None,
    ):
        """
        :param source: The `cai_causal_graph.graph_components.Node` from which the edge will originate.
        :param destination: The `cai_causal_graph.graph_components.Node` at which the edge will terminate.
        :param edge_type: The type of the edge to be added. Default is
            `cai_causal_graph.type_definitions.EdgeType.DIRECTED_EDGE`. See `cai_causal_graph.type_definitions.EdgeType`
            for the list of possible edge types.
        :param meta: The meta values for the node.
        """
        self._source = source
        self._destination = destination
        self._edge_type = edge_type

        self.meta = dict() if meta is None else meta

        # Switches to False if the edge is deleted
        self._valid: bool = True

    def __hash__(self):
        """Return a hash value of the node identifier."""
        return hash(self.identifier)

    def __eq__(self, other: object) -> bool:
        """
        Check if the edge is equal to another edge.

        This method checks for the edge source, destination, and type but ignores any metadata.

        :param other: The other edge to compare to.
        """
        if not isinstance(other, Edge):
            return False

        # if the same source and destination, check that the edge type is the same
        if self.get_edge_pair() == other.get_edge_pair():
            return self.get_edge_type() == other.get_edge_type()
        elif self.get_edge_pair() == other.get_edge_pair()[::-1]:
            # Some edges inherently have no direction. So allow them to be defined with opposite source/destination
            return (
                self.get_edge_type() in [EdgeType.UNDIRECTED_EDGE, EdgeType.BIDIRECTED_EDGE, EdgeType.UNKNOWN_EDGE]
                and self.get_edge_type() == other.get_edge_type()
            )

        return False

    def __ne__(self, other: Any) -> bool:
        """Check if the edge is not equal to another edge."""
        return not (self == other)

    def _assert_valid(self):
        """Assert that the edge is valid, i.e. that has not been deleted."""
        if not self._valid:
            raise CausalGraphErrors.EdgeDoesNotExistError(f'The edge {self.identifier} has been deleted.')

    def invalidate(self):
        """Set this edge to be invalid after deleting it."""
        self._assert_valid()
        self._valid = False

    @property
    def source(self) -> Node:
        """Return the source node."""
        self._assert_valid()
        return self._source

    @property
    def destination(self) -> Node:
        """Return the destination node."""
        self._assert_valid()
        return self._destination

    @property
    def identifier(self) -> str:
        """Return the edge identifier."""
        return str(self.get_edge_pair())

    def get_identifier(self) -> str:
        """Return the edge identifier."""
        return self.identifier

    @property
    def descriptor(self) -> str:
        """Return the edge descriptor."""
        return f'({self._source.identifier} {self._edge_type} {self._destination.identifier})'

    @property
    def metadata(self) -> dict:
        """Return the edge metadata."""
        return self.meta

    def get_metadata(self) -> dict:
        """Return the edge metadata."""
        return self.metadata

    def get_edge_pair(self) -> Tuple[str, str]:
        """Return a tuple of the source node and destination node identifiers."""
        return self._source.identifier, self._destination.identifier

    def get_edge_type(self) -> EdgeType:
        """
        Return the edge type.

        Please note that to change the edge type, you must use the
        `cai_causal_graph.causal_graph.CausalGraph.change_edge_type` method defined on the causal
        graph.
        """
        return self._edge_type

    def __repr__(self) -> str:
        """Return a string description of the object."""
        return (
            f'{self.__class__.__name__}("{self.source.identifier}", "{self.destination.identifier}", '
            f'type={self._edge_type})'
        )

    def details(self) -> str:
        """Return a detailed string description of the object."""
        return self.__repr__()

    def to_dict(self, include_meta: bool = True) -> dict:
        """
<<<<<<< HEAD
        Serialize the Edge instance to a dictionary.

        :param include_meta: Whether to include the edge metadata in the dictionary. Default is True.
=======
        Serialize a `cai_causal_graph.graph_components.Edge` instance to a dictionary.

        :param include_meta: Whether to include meta information about the edge in the dictionary. Default is `True`.
        :return: The dictionary representation of the `cai_causal_graph.graph_components.Edge` instance.
>>>>>>> 3ffd3516
        """
        edge_dict = {
            'source': self._source.to_dict(),
            'destination': self.destination.to_dict(),
            'edge_type': self._edge_type,
        }

        if include_meta:
            edge_dict['meta'] = deepcopy(self.meta)

        return edge_dict<|MERGE_RESOLUTION|>--- conflicted
+++ resolved
@@ -184,16 +184,12 @@
         return self.__repr__()
 
     def to_dict(self, include_meta: bool = True) -> dict:
-<<<<<<< HEAD
-        """Serialize the Node instance to a dictionary."""
-=======
         """
         Serialize a `cai_causal_graph.graph_components.Node` instance to a dictionary.
 
         :param include_meta: Whether to include meta information about the node in the dictionary. Default is `True`.
         :return: The dictionary representation of the `cai_causal_graph.graph_components.Node` instance.
         """
->>>>>>> 3ffd3516
         node_dict = {
             'identifier': self.identifier,
             'variable_type': self.variable_type,
@@ -202,8 +198,6 @@
             node_dict['meta'] = deepcopy(self.meta)   # type: ignore
 
         return node_dict
-<<<<<<< HEAD
-=======
 
 
 class TimeSeriesNode(Node):
@@ -297,7 +291,6 @@
         if name is None:
             raise ValueError(f'The variable name for node {self.identifier} is not set.')
         return name
->>>>>>> 3ffd3516
 
 
 class Edge(HasIdentifier, HasMetadata, CanDictSerialize):
@@ -430,16 +423,10 @@
 
     def to_dict(self, include_meta: bool = True) -> dict:
         """
-<<<<<<< HEAD
-        Serialize the Edge instance to a dictionary.
-
-        :param include_meta: Whether to include the edge metadata in the dictionary. Default is True.
-=======
         Serialize a `cai_causal_graph.graph_components.Edge` instance to a dictionary.
 
         :param include_meta: Whether to include meta information about the edge in the dictionary. Default is `True`.
         :return: The dictionary representation of the `cai_causal_graph.graph_components.Edge` instance.
->>>>>>> 3ffd3516
         """
         edge_dict = {
             'source': self._source.to_dict(),
