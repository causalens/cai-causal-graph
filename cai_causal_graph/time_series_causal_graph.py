--- conflicted
+++ resolved
@@ -920,12 +920,7 @@
         return nodes  # type: ignore
 
     def __hash__(self) -> int:
-<<<<<<< HEAD
-        """Return a hash representation of the graph."""
-        return hash(repr(self.to_dict()))
-=======
         """
         Return a hash representation of the `cai_causal_graph.time_series_causal_graph.TimeSeriesCausalGraph` instance.
         """
-        return super().__hash__()
->>>>>>> f012e62c
+        return super().__hash__()