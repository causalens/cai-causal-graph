# Changelog

<<<<<<< HEAD
## NEXT

- Removed `**kwargs` from the `add_node`, `add_edge`, and `add_edge_by_pair` methods of
  `cai_causal_graph.causal_graph.CausalGraph` and its subclasses.
=======
## 0.3.14

- Fixed a bug in `cai_causal_graph.identify_utils.identify_confounders` where an empty confounding set would be
  returned in the edge case where all causal paths from the true confounders to `node_1` were blocked by
  ancestors of `node_2`, or vice versa. This comes at a slight performance cost.
>>>>>>> bbf7aea2

## 0.3.13

- Improved the `cai_causal_graph.time_series_causal_graph.TimeSeriesCausalGraph.get_topological_order` method in
  `cai_causal_graph.time_series_causal_graph.TimeSeriesCausalGraph` to improve performance. Added a new keyword
  argument `respect_time_ordering` to allow the user to specify whether the topological order must respect the
  time ordering of the nodes. If `respect_time_ordering=True`, the topological order will respect the time ordering,
  otherwise it may not. For example, if the graph is `'Y lag(n=1)' -> 'Y' <- 'X'`, then `['X', 'Y lag(n=1)', 'Y']` and
  `['Y lag(n=1)', 'X', 'Y']` are both valid topological orders. However, only the second one would respect time
  ordering. If both `return_all` and `respect_time_ordering` are `True`, then only all topological orders
  that respect time are returned, not all valid topological orders. The default is `respect_time_ordering=True`,
  matching previous behavior.

## 0.3.12

- Improved efficiency of `cai_causal_graph.identify_utils.identify_confounders` by performing all operations
  directly using `networkx`, removing the need to copy graphs and improving recursive logic, such that
  only the minimal confounders of the specified nodes are calculated (rather than recursively calculating minimal
  confounders of each parent). This results in significant speedups (in the order of hundreds of times in some cases).

## 0.3.11

- Fixed a bug in the `cai_causal_graph.time_series_causal_graph.TimeSeriesCausalGraph.extend_graph` method in
  `cai_causal_graph.time_series_causal_graph.TimeSeriesCausalGraph` where the method was not adding nodes correctly with
  particular graph configurations.

## 0.3.10

- Fixed a bug in the `cai_causal_graph.time_series_causal_graph.TimeSeriesCausalGraph.get_minimal_graph` method in
  `cai_causal_graph.time_series_causal_graph.TimeSeriesCausalGraph` where floating nodes were not added correctly.
  This also impacted the `cai_causal_graph.time_series_causal_graph.TimeSeriesCausalGraph.extend_graph` method in
  `cai_causal_graph.time_series_causal_graph.TimeSeriesCausalGraph`; it is also fixed now for floating nodes.

## 0.3.9

- Fixed a bug in the `cai_causal_graph.time_series_causal_graph.TimeSeriesCausalGraph.get_topological_order` method in
  `cai_causal_graph.time_series_causal_graph.TimeSeriesCausalGraph`.

## 0.3.8

- Fixed a bug in `cai_causal_graph.time_series_causal_graph.TimeSeriesCausalGraph.from_causal_graph` for
  `cai_causal_graph.time_series_causal_graph.TimeSeriesCausalGraph` where the method was not adding floating nodes
  correctly.
- Added `cai_causal_graph.time_series_causal_graph.TimeSeriesCausalGraph.max_backward_lag` and
  `cai_causal_graph.time_series_causal_graph.TimeSeriesCausalGraph.max_forward_lag` properties to
  `cai_causal_graph.time_series_causal_graph.TimeSeriesCausalGraph` to return the absolute maximum backward and
  forward time lag of the graph, respectively.
- Fixed a bug with the property `cai_causal_graph.time_series_causal_graph.TimeSeriesCausalGraph.maxlag` in
  `cai_causal_graph.time_series_causal_graph.TimeSeriesCausalGraph` since it could give wrong information if the
  future was included in the graph.

## 0.3.7

- Fixed a bug in `cai_causal_graph.time_series_causal_graph.TimeSeriesCausalGraph.from_adjacency_matrices` for
  `cai_causal_graph.time_series_causal_graph.TimeSeriesCausalGraph` where the method was not adding floating nodes to
  the graph. Now any floating nodes at time lag 0 will be added.

## 0.3.6

- Added `__iter__` to `cai_causal_graph.causal_graph.Skeleton`.

## 0.3.5

- Added the `cai_causal_graph.identify_utils.identify_markov_boundary` utility function, which allows you to identify
  the Markov boundary of a node in a `cai_causal_graph.causal_graph.CausalGraph` or in a
  `cai_causal_graph.causal_graph.Skeleton`.
- Added `get_neighbor_nodes` and `get_neighbors` methods to `cai_causal_graph.causal_graph.CausalGraph` and
  `cai_causal_graph.causal_graph.Skeleton`. `get_neighbor_nodes` returns the nodes neighboring the specified node while
  `get_neighbors` returns the identifiers of the neighboring nodes. Note: For a
  `cai_causal_graph.causal_graph.CausalGraph`, it does not matter what the edge type is, as long as there is an edge
  between the specified node and another node, that other node is considered its neighbor.

## 0.3.4

- Extended documentation to provide further information regarding the types of mixed graphs that can be defined in a
  `cai_causal_graph.causal_graph.CausalGraph`.

## 0.3.3

- Fixed a bug in `cai_causal_graph.identify_utils.identify_instruments` and
  `cai_causal_graph.identify_utils.identify_mediators`, where an unclear error was raised if the `source` node was a
  descendant of the `destination` node. Instead, these methods now return an empty list in that case.
- Extended the quickstart documentation to describe how to set the `variable_type` when adding a
  `cai_causal_graph.graph_components.Node` / `cai_causal_graph.graph_components.TimeSeriesNode` to a
  `cai_causal_graph.causal_graph.CausalGraph` / `cai_causal_graph.time_series_causal_graph.TimeSeriesCausalGraph`,
  respectively.

## 0.3.2

- Improved documentation.

## 0.3.1

- Fixed a bug for forward extension in the
  `cai_causal_graph.time_series_causal_graph.TimeSeriesCausalGraph.extend_graph` method in
  `cai_causal_graph.time_series_causal_graph.TimeSeriesCausalGraph`.

## 0.3.0

> **_NOTE:_**  **Backwards compatibility warning!** The definition of the
> `cai_causal_graph.type_definitions.EdgeConstraint` enumeration has changed.

- Updated the `cai_causal_graph.type_definitions.EdgeConstraint` enumeration to simplify the enumeration members and
  exposed it at the root level, so it can be imported as `from cai_causal_graph import EdgeConstraint`.
  `cai_causal_graph.type_definitions.EdgeConstraint` is not used by the `cai-causal-graph` package but any packages
  that rely on its definition, must be updated to reflect the new members.

## 0.2.17

- Fixed the docstrings of `cai_causal_graph.time_series_causal_graph.TimeSeriesCausalGraph.from_adjacency_matrices`,
  such that the examples render properly.

## 0.2.16

- Fixed a bug where `cai_causal_graph.utils.get_variable_name_and_lag` would not match variable names with
  non-alphanumeric characters, and would not match variable names with the string `lag` or `future` in them.

## 0.2.15

- Improved performance of checking for cycles when adding edges by avoiding repeated checks.

## 0.2.14

- Modified `cai_causal_graph.time_series_causal_graph.TimeSeriesCausalGraph.add_edge` in
  `cai_causal_graph.time_series_causal_graph.TimeSeriesCausalGraph` to always order source and destination nodes by
  `time_lag` even when the edge is not directed. For example,
  `add_edge('c', 'a (lag=1)', edge_type=EdgeType.UNDIRECTED_EDGE)` will add an undirected edge `a (lag=1) -- c` instead
  of `c -- a (lag=1)`. This is done just for convenience and to avoid confusion.

## 0.2.13

- Improved documentation.

## 0.2.12

- Added `cai_causal_graph.graph_components.Node.node_name` property to `cai_causal_graph.graph_components.Node` as an
  alias of `cai_causal_graph.graph_components.Node.identifier`.
- Added `cai_causal_graph.causal_graph.CausalGraph.get_parent_nodes` and
  `cai_causal_graph.causal_graph.CausalGraph.get_children_nodes` to `cai_causal_graph.causal_graph.CausalGraph`. These
  return a list of the parent and children `cai_causal_graph.graph_components.Node` objects, respectively. This is to
  supplement the `cai_causal_graph.causal_graph.CausalGraph.get_parents` and
  `cai_causal_graph.causal_graph.CausalGraph.get_children` methods, which only return the node identifiers.

## 0.2.11

- Improved the `cai_causal_graph.time_series_causal_graph.TimeSeriesCausalGraph.get_topological_order` method for a
  `cai_causal_graph.time_series_causal_graph.TimeSeriesCausalGraph` to better account for time.
- Fixed a bug in `cai_causal_graph.causal_graph.CausalGraph` and
  `cai_causal_graph.time_series_causal_graph.TimeSeriesCausalGraph` that prevented
  `cai_causal_graph.time_series_causal_graph.TimeSeriesCausalGraph.get_minimal_graph`,
  `cai_causal_graph.time_series_causal_graph.TimeSeriesCausalGraph.get_summary_graph` and
  `cai_causal_graph.time_series_causal_graph.TimeSeriesCausalGraph.extend_graph` from working properly as it did not
  maintain the correct extra information such as node variable types.

## 0.2.10

- Added the `cai_causal_graph.time_series_causal_graph.TimeSeriesCausalGraph.get_nodes_at_lag` and
  `cai_causal_graph.time_series_causal_graph.TimeSeriesCausalGraph.get_contemporaneous_nodes` methods to the
  `cai_causal_graph.time_series_causal_graph.TimeSeriesCausalGraph` class to get the nodes at a given lag and the
  contemporaneous nodes of the provided node, respectively.
- General improvements to several `from_*` methods in the
  `cai_causal_graph.time_series_causal_graph.TimeSeriesCausalGraph` class.

## 0.2.9

- Added support for `python` version `3.12`.

## 0.2.8

- Changed the order of the documentation in the sidebar to ensure Quickstart is at the top.

## 0.2.7

- Improved internal logic for how an `cai_causal_graph.graph_components.Edge` is instantiated from a dictionary.

## 0.2.6

- Improved the `cai_causal_graph.causal_graph.CausalGraph.copy` method in `cai_causal_graph.causal_graph.CausalGraph`
  such that it is more general and preserves the subclass type. As such, the `.copy` method was removed from the
  `cai_causal_graph.time_series_causal_graph.TimeSeriesCausalGraph` class.
- Extended equality methods for the `cai_causal_graph.causal_graph.Skeleton`,
  `cai_causal_graph.causal_graph.CausalGraph`, and
  `cai_causal_graph.time_series_causal_graph.TimeSeriesCausalGraph` classes. A new keyword parameter `deep` has been
  added. If `deep=True`, deep equality checks are also done on all nodes and edges in the graphs. To call you must do
  `graph_1.__eq__(graph_2, deep=True)` as `graph_1 == graph_2` still matches previous behavior.

## 0.2.5

- Added the `cai_causal_graph.identify_utils.identify_confounders` utility function, which allows you to identify
  a list of confounders between two nodes in a `cai_causal_graph.causal_graph.CausalGraph`.
- Added the `cai_causal_graph.identify_utils.identify_instruments` utility function, which allows you to identify
  a list of instrumental variables between two nodes in a `cai_causal_graph.causal_graph.CausalGraph`.
- Added the `cai_causal_graph.identify_utils.identify_mediators` utility function, which allows you to identify
  a list of mediators between two nodes in a `cai_causal_graph.causal_graph.CausalGraph`.

## 0.2.4

- Fixed formatting in the documentation.

## 0.2.3

- Added the deserialization method `from_dict` to the following classes:
  `cai_causal_graph.graph_components.Node`, `cai_causal_graph.graph_components.TimeSeriesNode`, and
  `cai_causal_graph.graph_components.Edge`.
- Added the serialization method `cai_causal_graph.graph_components.TimeSeriesNode.to_dict` to
  `cai_causal_graph.graph_components.TimeSeriesNode`. `cai_causal_graph.graph_components.Node` and
  `cai_causal_graph.graph_components.Edge` already had it.
- Changed behavior of `cai_causal_graph.time_series_causal_graph.TimeSeriesCausalGraph.add_node` method in
  `cai_causal_graph.time_series_causal_graph.TimeSeriesCausalGraph` such that when both `identifier` and (`time_lag`,
  `variable_name`) are provided. Now, if all are provided, the method will raise an error only if `identifier` is not
  equal to `get_name_with_lag(time_lag, variable_name)`, that is, the correct name.
- Extended equality methods for the `cai_causal_graph.graph_components.Node`, `cai_causal_graph.graph_components.Edge`
  and `cai_causal_graph.graph_components.TimeSeriesNode` classes. A new keyword parameter `deep` has been added.
  If `deep=True`, additional class attributes are also checked; see the docstrings for additional information. To call
  you must do `node_1.__eq__(node_2, deep=True)` as `node_1 == node_2` still matches previous behavior.
- Added `cai_causal_graph.graph_components.Edge.edge_type` property to the `cai_causal_graph.graph_components.Edge`
  class.

## 0.2.2

- Fixed typo in the quickstart documentation.

## 0.2.1

- Fixed `repr` bug in the `cai_causal_graph.time_series_causal_graph.TimeSeriesCausalGraph` class.
- Added `cai_causal_graph.time_series_causal_graph.TimeSeriesCausalGraph.to_numpy_by_lag` method to convert the
  `cai_causal_graph.time_series_causal_graph.TimeSeriesCausalGraph` to a dictionary of adjacency matrices where the
  keys are the time lags with the values being the adjacency matrices with respect to the variables.
- Changed the `cai_causal_graph.time_series_causal_graph.TimeSeriesCausalGraph.extend_graph` method in
  `cai_causal_graph.time_series_causal_graph.TimeSeriesCausalGraph` to work with a non-negative `backward_steps` and
  `forward_steps` instead of strictly positive.
- Fixed edge type in the `cai_causal_graph.time_series_causal_graph.TimeSeriesCausalGraph.extend_graph` method in
  `cai_causal_graph.time_series_causal_graph.TimeSeriesCausalGraph`.
- Added `cai_causal_graph.time_series_causal_graph.TimeSeriesCausalGraph.add_time_edge` method in
  `cai_causal_graph.time_series_causal_graph.TimeSeriesCausalGraph` to add a time edge between two nodes. This method
  allows to specify the time lag for source and destination variables. This avoids having to create the corresponding
  node name manually or using the utility function `cai_causal_graph.utils.get_name_with_lag`.
- Added equality method for the `cai_causal_graph.graph_components.TimeSeriesNode` class.
- Extended unit tests for the `cai_causal_graph.time_series_causal_graph.TimeSeriesCausalGraph` and
  `cai_causal_graph.graph_components.TimeSeriesNode` classes.
- Documentation:
  - Added a documentation page for the `cai_causal_graph.time_series_causal_graph.TimeSeriesCausalGraph` class.
  - Changed quickstart to start from a `cai_causal_graph.time_series_causal_graph.TimeSeriesCausalGraph` instead of a
    `cai_causal_graph.causal_graph.CausalGraph`.

## 0.2.0

- Added the `cai_causal_graph.time_series_causal_graph.TimeSeriesCausalGraph` class to represent a time series causal
  graph. `cai_causal_graph.time_series_causal_graph.TimeSeriesCausalGraph` is aware of the time relationships between
  the nodes in the graph while `cai_causal_graph.causal_graph.CausalGraph` is not. Moreover, the
  `cai_causal_graph.time_series_causal_graph.TimeSeriesCausalGraph` class has three new representations:
  - The minimal graph, which can be obtained via the
    `cai_causal_graph.time_series_causal_graph.TimeSeriesCausalGraph.get_minimal_graph` method, defines the graph with
    the minimal number of nodes and edges that is required to capture all the information encoded in the original
    graph. This is because a time series causal graph may contain a lot of repetitive information. For example, if the
    original graph is `x(t-2) -> x(t-1) -> x(t)`, then the minimal graph would be `x(t-1) -> x(t)`. In other words, it
    is a graph that has no edges whose destination is not time 0.
  - The summary graph, which can be obtained via the
    `cai_causal_graph.time_series_causal_graph.TimeSeriesCausalGraph.get_summary_graph` method, defines the graph
    collapsed in time so there is a single node per variable. For example, if the original graph is
    `z(t-2) -> x(t) <- y(t) <- y(t-1)` then the summary group would be `z -> x <- y`. Note, it is possible to have
    cycles in the summary graph. For example, a graph with edges `y(t-1) -> x(t)` and `x(t-1) -> y(t)` would have a
    summary graph of `x <-> y`.
  - The extended graph, which can be obtained via the
    `cai_causal_graph.time_series_causal_graph.TimeSeriesCausalGraph.extend_graph` method, defines the graph obtained
    by extending backward and forward in time via the arguments `backward_steps` and `forward_steps`, respectively.
    This graph may contain lots of redundant information. For example, if the original graph is `x(t-1) -> x(t)` and
    `backward_steps=2` and `forward_steps=1`, then the extended graph would be `x(t-2) -> x(t-1) -> x(t) -> x(t+1)`.
- The `cai_causal_graph.time_series_causal_graph.TimeSeriesCausalGraph.from_adjacency_matrices` method was added to
  instantiate an instance of `cai_causal_graph.time_series_causal_graph.TimeSeriesCausalGraph` from a dictionary of
  adjacency matrices where the keys are the time lags.
- Added the `cai_causal_graph.graph_components.TimeSeriesNode` class to extend the
  `cai_causal_graph.graph_components.Node` class to represent time information on the node.
  The following properties were added:
  - `variable_name`: The variable name of the time series node. For example, if the identifier of the time series node
    is `'X1 lag(n=1)'`, i.e., it is a lagged version of the variable `'X1'`, then `variable_name` would be `'X1'`.
  - `time_lag`: The time lag of the time series node. For example, if the identifier of the time series node
    is `'X1 lag(n=1)'`, i.e., it is a lagged version of the variable `'X1'`, then `time_lag` would be `-1`.
- Renamed `EdgeTypeEnum` to `cai_causal_graph.type_definitions.EdgeType`.

## 0.1.3

- Fixed a syntax error in the docstring for the `cai_causal_graph.causal_graph.CausalGraph.get_bidirected_edges`
  method that was preventing the reference docs from being built.

## 0.1.2

- Improved `README` links so images appear on PyPI.
- Upgraded `poetry` version from `1.2.2` to `1.4.2` in the GitHub workflows.

## 0.1.1

- Added security linting checks of source code using `bandit`.
- Improved documentation packaging and publishing.

## 0.1.0

- Initial release of the `cai-causal-graph` package with the `cai_causal_graph.causal_graph.CausalGraph` class and
  component classes: `cai_causal_graph.causal_graph.Skeleton`, `cai_causal_graph.graph_components.Node`, and
  `cai_causal_graph.graph_components.Edge`.<|MERGE_RESOLUTION|>--- conflicted
+++ resolved
@@ -1,17 +1,15 @@
 # Changelog
 
-<<<<<<< HEAD
 ## NEXT
 
 - Removed `**kwargs` from the `add_node`, `add_edge`, and `add_edge_by_pair` methods of
   `cai_causal_graph.causal_graph.CausalGraph` and its subclasses.
-=======
+
 ## 0.3.14
 
 - Fixed a bug in `cai_causal_graph.identify_utils.identify_confounders` where an empty confounding set would be
   returned in the edge case where all causal paths from the true confounders to `node_1` were blocked by
   ancestors of `node_2`, or vice versa. This comes at a slight performance cost.
->>>>>>> bbf7aea2
 
 ## 0.3.13
 
