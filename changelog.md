# Changelog

<<<<<<< HEAD
## NEXT

- Added `numpy>=2.0` support and only applies for Python versions 3.10 and upwards.
=======
## 0.5.6

- Added the `cai_causal_graph.causal_graph.CausalGraph.get_nodes_between` method, which returns the set of all nodes
  that are on a directed causal path between two nodes in the graph.
>>>>>>> 41bf4bf4

## 0.5.5

- Fixed a bug in the `cai_causal_graph.causal_graph.CausalGraph.add_edge` method that would allow the addition of an
  edge between `b` and `a` when the reversed edge, i.e. between `a` and `b` was already specified.
- Added the `CausalGraphError.ReverseEdgeExistsError` exception, which distinguishes errors arising from the
  introduction of cycles or reverse edges.

## 0.5.4

- Improved the speed of the `cai_causal_graph.causal_graph.CausalGraph.get_descendant_graph` and
  `cai_causal_graph.causal_graph.CausalGraph.get_ancestral_graph` methods for large graphs.
- Improved the speed of the `cai_causal_graph.causal_graph.CausalGraph.from_adjacency_matrix` and
  `cai_causal_graph.time_series_causal_graph.TimeSeriesCausalGraph.from_adjacency_matrices` methods by introducing a
  `validate` flag. When `False`, there are no checks for cycles (default is `True`).
  - Also added this flag for all `from_skeleton`, `from_networkx` and `from_gml_string` methods.
- Fixed a bug in the `cai_causal_graph.time_series_causal_graph.TimeSeriesCausalGraph.get_summary_graph` method for the
  `cai_causal_graph.time_series_causal_graph.TimeSeriesCausalGraph` class where it would not correctly maintain
  floating nodes.

## 0.5.3

- `cai_causal_graph.utils.get_variable_name_and_lag` now allows new lines in the names of variables.
- Passing `input_list`, `output_list`, and `fully_connected` as arguments to the constructor of a
  `cai_causal_graph.causal_graph.CausalGraph` is now deprecated, and will be removed in future versions. To maintain
  this behavior, call `cai_causal_graph.causal_graph.CausalGraph.add_fully_connected_nodes` after construction.
- Upgraded `poetry` version from `1.8.2` to `1.8.3` in the GitHub workflows.

## 0.5.2

- Removed caching from `cai_causal_graph.time_series_causal_graph.TimeSeriesCausalGraph.get_minimal_graph`,
  `cai_causal_graph.time_series_causal_graph.TimeSeriesCausalGraph.get_stationary_graph` and
  `cai_causal_graph.time_series_causal_graph.TimeSeriesCausalGraph.get_summary_graph` because the caching would not
  account for changes in node/edge metadata.

## 0.5.1

- Improved caching of results for `cai_causal_graph.time_series_causal_graph.TimeSeriesCausalGraph` class, including:
  - Adding caching to the following methods: `cai_causal_graph.time_series_causal_graph.TimeSeriesCausalGraph.get_minimal_graph`, `cai_causal_graph.time_series_causal_graph.TimeSeriesCausalGraph.is_minimal_graph`,
    `cai_causal_graph.time_series_causal_graph.TimeSeriesCausalGraph.is_stationary_graph`.
  - Fixed a bug in `cai_causal_graph.time_series_causal_graph.TimeSeriesCausalGraph.get_stationary_graph` where the same cached graph would be returned multiple times. Instead now,
    a deepcopied version of this graph is returned.
  - Fixed a bug where cached attributes would not be reset when adding edges to `cai_causal_graph.time_series_causal_graph.TimeSeriesCausalGraph`, which can lead to erroneous
    stationary graphs being returned.
- Added caching of `cai_causal_graph.causal_graph.CausalGraph.is_dag`, `cai_causal_graph.causal_graph.CausalGraph.adjacency_matrix` and `cai_causal_graph.causal_graph.CausalGraph.to_networkx`
  methods.
- Unified cached attribute resetting between `cai_causal_graph.causal_graph.CausalGraph` and `cai_causal_graph.time_series_causal_graph.TimeSeriesCausalGraph`
  by introducing a `cai_causal_graph.causal_graph.CausalGraph._reset_cached_attributes` method and `cai_causal_graph.causal_graph.reset_cached_attributes_decorator`
  decorator.
- Fixed a bug where calling `cai_causal_graph.time_series_causal_graph.TimeSeriesCausalGraph.variables` method would return the variable list by reference, rather than returning
  a copy.

## 0.5.0

> **_NOTE:_**  **Backwards compatibility warning!** Global metadata to `cai_causal_graph.time_series_causal_graph.TimeSeriesCausalGraph`
> and `cai_causal_graph.causal_graph.CausalGraph`, which means their serialized state has changed.

> **_NOTE:_**  **Backwards compatibility warning!** The default value of the `include_all_parents` argument to `cai_causal_graph.time_series_causal_graph.TimeSeriesCausalGraph.extend_graph`
> has been changed to `True` (from `False`).

- The default value of the `include_all_parents` argument to `cai_causal_graph.time_series_causal_graph.TimeSeriesCausalGraph.extend_graph`
  has been changed to `True` (from `False`).
- Added metadata handling system to the `cai_causal_graph.interfaces.HasMetadata` class. All extending classes should use
  this system to parse and set their metadata.
- Added `cai_causal_graph.graph_components.TimeSeriesEdge` class, which is used as an edge class by `cai_causal_graph.time_series_causal_graph.TimeSeriesCausalGraph`.
- Added metadata to `cai_causal_graph.time_series_causal_graph.TimeSeriesCausalGraph` and `cai_causal_graph.causal_graph.CausalGraph`.
- Ensured consistent metadata handling. Metadata passed at construction to `cai_causal_graph.graph_components.TimeSeriesNode`,
  `cai_causal_graph.graph_components.Node`, `cai_causal_graph.graph_components.TimeSeriesEdge`, `cai_causal_graph.graph_components.Edge`,
  `cai_causal_graph.time_series_causal_graph.TimeSeriesCausalGraph` and `cai_causal_graph.causal_graph.CausalGraph` is shallow-copied. Any
  metadata is deepcopied when constructing `cai_causal_graph.time_series_causal_graph.TimeSeriesCausalGraph` and `cai_causal_graph.causal_graph.CausalGraph`
  from dictionary.
- Ensured that `cai_causal_graph.time_series_causal_graph.TimeSeriesCausalGraph.replace_node` performs similarly to
  `cai_causal_graph.causal_graph.CausalGraph.replace_node`, meaning that if any additional information (such as metadata)
  is specified, it is used to overwrite corresponding information in the constructed node.
- Generalized `cai_causal_graph.causal_graph.CausalGraph.__eq__` to check for the class of the instance itself, enabling
  to reuse this method by extending classes.
- Added `cai_causal_graph.causal_graph.CausalGraph.has_non_serializable_metadata` method, which returns `False` by default.
- Extended the string representation (`repr`) of `cai_causal_graph.causal_graph.CausalGraph` to include whether the
  graph instance is a directed acyclic graph (DAG).
- Dropped support for `python` `3.8` as it is approaching end of life.

## 0.4.10

- Improved documentation by cleaning up a few syntax issues to support the new docs building process.

## 0.4.9

- Fixed a bug where metadata on floating nodes would not be correctly carried over to the minimal graph when calling
  `cai_causal_graph.time_series_causal_graph.TimeSeriesCausalGraph.get_minimal_graph`. This also fixes an issue where
  `cai_causal_graph.time_series_causal_graph.TimeSeriesCausalGraph.is_minimal_graph` could return `False` on minimal
  graphs that contain floating nodes.

## 0.4.8

- Upgraded `docs-builder` dependency to `"~0.2.1"` in the Makefile and updated syntax to support newer `poetry`.

## 0.4.7

- Added the `cai_causal_graph.causal_graph.identify_utils.identity_colliders` utility function, which allows you to
  identify a list of colliders in a `cai_causal_graph.causal_graph.CausalGraph`.
- Improved efficiency of `cai_causal_graph.time_series_causal_graph.TimeSeriesCausalGraph.get_nodes_at_lag` and
  `cai_causal_graph.time_series_causal_graph.TimeSeriesCausalGraph.get_nodes_for_variable_name` by adding caching.
- Updated `networkx` dependency from `">=3.0.0, <4.0.0"` to `">=3.0.0, <3.3.0"` and `networkx` have claimed to fix a bug
  with simple paths and other related functions, but this now introduces paths of length 1 which we do not want. Also
  updated `pyproject.toml` to allow different `networkx` versions for `python` `3.8` and `3.9` - `3.12` as `networkx`
  `3.1` is the last one that supports `3.8`.
- Upgraded `poetry` version from `1.7.1` to `1.8.2` in the GitHub workflows.

## 0.4.6

- Added the Boolean keyword argument `include_all_parents` to
  `cai_causal_graph.time_series_causal_graph.TimeSeriesCausalGraph.extend_graph`. When `True` extra nodes may be added.
  Nodes and edges will be added as far back that all nodes up to `backward_steps` in the past have all their parents
  and inbound edges. This means that the extended graph may now have nodes at lags further back than `backward_steps`.
  Default is `False`, meaning the default behavior of the method has not changed.
- Added the Boolean keyword argument `construct_minimal` to
  `cai_causal_graph.time_series_causal_graph.TimeSeriesCausalGraph.from_adjacency_matrices` to allow the user to specify
  whether to construct a minimal graph from adjacency matrices. Default is `True`, making the change backwards
  compatible.
- Fixed a bug in the `cai_causal_graph.time_series_causal_graph.TimeSeriesCausalGraph.from_adjacency_matrices`
  method of `cai_causal_graph.time_series_causal_graph.TimeSeriesCausalGraph` that was introduced in the previous
  release. The method was not properly handling undirected edges in the adjacency matrices.
- Fixed a bug in the `cai_causal_graph.time_series_causal_graph.TimeSeriesCausalGraph.to_numpy_by_lag` method of
  `cai_causal_graph.time_series_causal_graph.TimeSeriesCausalGraph` where it was not always returning the correct
  variable names.
- Fixed a bug in the `cai_causal_graph.time_series_causal_graph.TimeSeriesCausalGraph.adjacency_matrices` property of
  `cai_causal_graph.time_series_causal_graph.TimeSeriesCausalGraph` where it was not looking at the variable names
  of the minimal graph, as expected, but the variables names of the full graph.
- Removed the `return_minimal` argument from the
  `cai_causal_graph.time_series_causal_graph.TimeSeriesCausalGraph.adjacency_matrices` property of
  `cai_causal_graph.time_series_causal_graph.TimeSeriesCausalGraph` as this was never working.

## 0.4.5

- Fixed a bug in `cai_causal_graph.time_series_causal_graph.TimeSeriesCausalGraph.from_adjacency_matrices` for
  `cai_causal_graph.time_series_causal_graph.TimeSeriesCausalGraph` where the method was not handling properly
  undirected edges in the adjacency matrices.
- Added `mypy-extensions` dependency as `"^1.0.0"` and moved `mypy` back to dev dependency (setting it as `"^1.8.0"`).

## 0.4.4

- Relaxed `mypy` dependency to `"*"`.

## 0.4.3

- Added the `cai_causal_graph.causal_graph.CausalGraph.replace_edge` method to the
  `cai_causal_graph.causal_graph.CausalGraph` class, which allows you to replace an existing edge with a new one.
- Added the `cai_causal_graph.time_series_causal_graph.TimeSeriesCausalGraph.get_nodes_for_variable_name` method to the
  `cai_causal_graph.time_series_causal_graph.TimeSeriesCausalGraph` class.
- Added the `cai_causal_graph.graph_components.Node.is_source_node` and
  `cai_causal_graph.graph_components.Node.is_sink_node` methods to the `cai_causal_graph.graph_components.Node`,
  indicating whether the node is a source node or sink node respectively.
- Changed the following methods in `cai_causal_graph.causal_graph.CausalGraph` from static to class methods:
  - `cai_causal_graph.causal_graph.CausalGraph.from_skeleton`
  - `cai_causal_graph.causal_graph.CausalGraph.from_networkx`
  - `cai_causal_graph.causal_graph.CausalGraph.from_gml_string`
  - Note that `cai_causal_graph.causal_graph.CausalGraph.from_dict` and
    `cai_causal_graph.causal_graph.CausalGraph.from_adjacency_matrix` were already class methods. Now all the `from_`
    methods are consistent. This change is transparent to the user.
  - This allowed us to remove them from `cai_causal_graph.time_series_causal_graph.TimeSeriesCausalGraph`. This change
    is transparent to the user.
- Updated `cai_causal_graph.causal_graph.Skeleton` such that its nodes match the class type of its graph.
  - Added ability to pass `graph_class` to the following methods in `cai_causal_graph.causal_graph.Skeleton` such that
    the node classes will match accordingly when the new `cai_causal_graph.causal_graph.Skeleton` is constructed:
    - `cai_causal_graph.causal_graph.Skeleton.from_dict`
    - `cai_causal_graph.causal_graph.Skeleton.from_adjacency_matrix`
    - `cai_causal_graph.causal_graph.Skeleton.from_networkx`
    - `cai_causal_graph.causal_graph.Skeleton.from_gml_string`
    - Note that `cai_causal_graph.causal_graph.Skeleton.from_dict` was already a class method but the other three
      were also changed to class methods for consistency. This change is transparent to the user.
- Fixed a bug where the `cai_causal_graph.type_definitions.NodeVariableType` was not synced between the
  `cai_causal_graph.causal_graph.CausalGraph` and `cai_causal_graph.causal_graph.Skeleton`.
- Changed `cai_causal_graph.time_series_causal_graph.TimeSeriesCausalGraph.from_adjacency_matrices` from a static method
  to a class method to align with other `from_` methods.
- Updated `numpy` dependency from `"^1.18.0"` to `"^1.20.0"` and allow different `numpy` versions in the
  `poetry.lock` for `python` `3.8` and `3.9` - `3.12`. This is to allow specific versions for `3.8` and the others
  as there is no version of `numpy` that supports them all.
- Upgraded `poetry` version from `1.4.2` to `1.7.1` in the GitHub workflows.
- Moved `mypy` from a dev dependency to a dependency as it is now used in source code.
- Updated actions in GitHub workflows to transition from `Node` `16` to `Node` `20`.

## 0.4.2

- Added the `validate` flag to `cai_causal_graph.causal_graph.CausalGraph.add_edge`,
  `cai_causal_graph.causal_graph.CausalGraph.add_edges_from`,
  `cai_causal_graph.causal_graph.CausalGraph.add_edges_from_paths`,
  `cai_causal_graph.causal_graph.CausalGraph.add_edge_by_pair`,
  `cai_causal_graph.causal_graph.CausalGraph.from_dict`,
  `cai_causal_graph.time_series_causal_graph.TimeSeriesCausalGraph.add_edge`, and
  `cai_causal_graph.time_series_causal_graph.TimeSeriesCausalGraph.add_time_edge` which, if set to `False`, will disable
  validation checks. Currently, this disables cyclicity checks when adding edges. Default is `True`, making the change
  backwards compatible. There is no guarantees about the behavior of the resulting graph if this is disabled
  specifically to introduce cycles. This should only be used to speed up this method in situations where it is known
  the resulting graph is still valid, for example when copying a graph.

## 0.4.0

- Removed `**kwargs` from the `cai_causal_graph.causal_graph.CausalGraph.add_node`,
  `cai_causal_graph.causal_graph.CausalGraph.add_edge`, and `cai_causal_graph.causal_graph.CausalGraph.add_edge_by_pair`
  methods in `cai_causal_graph.causal_graph.CausalGraph` and its subclasses, as none of them use it.
- Improved the `cai_causal_graph.time_series_causal_graph.TimeSeriesCausalGraph.get_minimal_graph` method in
  `cai_causal_graph.time_series_causal_graph.TimeSeriesCausalGraph` to avoid a recursion issue.
- Added `cai_causal_graph.causal_graph.CausalGraph.add_edges_from_paths` convenience method to the `cai_causal_graph.causal_graph.CausalGraph` class,
  in order to add edges from paths.
- The `cai_causal_graph.time_series_causal_graph.TimeSeriesCausalGraph.get_minimal_graph` method in
  `cai_causal_graph.time_series_causal_graph.TimeSeriesCausalGraph` will now always return a graph of the same class type
  as the current graph instance.
- The returned graph type from the `cai_causal_graph.time_series_causal_graph.TimeSeriesCausalGraph.get_summary_graph` method
  in `cai_causal_graph.time_series_causal_graph.TimeSeriesCausalGraph` can now be specified in subclasses of
  `cai_causal_graph.time_series_causal_graph.TimeSeriesCausalGraph` using the `_SummaryGraphCls` attribute.
- Fixed a bug where `__getitem__` method of `cai_causal_graph.causal_graph.CausalGraph` would work when specifying invalid
  node or edge query, for example a whole path. Instead, a `TypeError` is now raised.
- Fixed a bug where `cai_causal_graph.causal_graph.CausalGraph.delete_edge` would not support passing source and destination
  as `cai_causal_graph.graph_components.Node`.
- Added support for passing source and destination as `cai_causal_graph.graph_components.Node` to `cai_causal_graph.causal_graph.CausalGraph.remove_edge`.
- The `cai_causal_graph.causal_graph.CausalGraph.from_adjacency_matrix` is now a class method (rather than being a static method)
  which has been generalized to return an instance of the class on which it has been called (e.g. enabling returning instances of
  classes inheriting from `cai_causal_graph.causal_graph.CausalGraph`.

## 0.3.14

- Fixed a bug in `cai_causal_graph.identify_utils.identify_confounders` where an empty confounding set would be
  returned in the edge case where all causal paths from the true confounders to `node_1` were blocked by
  ancestors of `node_2`, or vice versa. This comes at a slight performance cost.

## 0.3.13

- Improved the `cai_causal_graph.time_series_causal_graph.TimeSeriesCausalGraph.get_topological_order` method in
  `cai_causal_graph.time_series_causal_graph.TimeSeriesCausalGraph` to improve performance. Added a new keyword
  argument `respect_time_ordering` to allow the user to specify whether the topological order must respect the
  time ordering of the nodes. If `respect_time_ordering=True`, the topological order will respect the time ordering,
  otherwise it may not. For example, if the graph is `'Y lag(n=1)' -> 'Y' <- 'X'`, then `['X', 'Y lag(n=1)', 'Y']` and
  `['Y lag(n=1)', 'X', 'Y']` are both valid topological orders. However, only the second one would respect time
  ordering. If both `return_all` and `respect_time_ordering` are `True`, then only all topological orders
  that respect time are returned, not all valid topological orders. The default is `respect_time_ordering=True`,
  matching previous behavior.

## 0.3.12

- Improved efficiency of `cai_causal_graph.identify_utils.identify_confounders` by performing all operations
  directly using `networkx`, removing the need to copy graphs and improving recursive logic, such that
  only the minimal confounders of the specified nodes are calculated (rather than recursively calculating minimal
  confounders of each parent). This results in significant speedups (in the order of hundreds of times in some cases).

## 0.3.11

- Fixed a bug in the `cai_causal_graph.time_series_causal_graph.TimeSeriesCausalGraph.extend_graph` method in
  `cai_causal_graph.time_series_causal_graph.TimeSeriesCausalGraph` where the method was not adding nodes correctly with
  particular graph configurations.

## 0.3.10

- Fixed a bug in the `cai_causal_graph.time_series_causal_graph.TimeSeriesCausalGraph.get_minimal_graph` method in
  `cai_causal_graph.time_series_causal_graph.TimeSeriesCausalGraph` where floating nodes were not added correctly.
  This also impacted the `cai_causal_graph.time_series_causal_graph.TimeSeriesCausalGraph.extend_graph` method in
  `cai_causal_graph.time_series_causal_graph.TimeSeriesCausalGraph`; it is also fixed now for floating nodes.

## 0.3.9

- Fixed a bug in the `cai_causal_graph.time_series_causal_graph.TimeSeriesCausalGraph.get_topological_order` method in
  `cai_causal_graph.time_series_causal_graph.TimeSeriesCausalGraph`.

## 0.3.8

- Fixed a bug in `cai_causal_graph.time_series_causal_graph.TimeSeriesCausalGraph.from_causal_graph` for
  `cai_causal_graph.time_series_causal_graph.TimeSeriesCausalGraph` where the method was not adding floating nodes
  correctly.
- Added `cai_causal_graph.time_series_causal_graph.TimeSeriesCausalGraph.max_backward_lag` and
  `cai_causal_graph.time_series_causal_graph.TimeSeriesCausalGraph.max_forward_lag` properties to
  `cai_causal_graph.time_series_causal_graph.TimeSeriesCausalGraph` to return the absolute maximum backward and
  forward time lag of the graph, respectively.
- Fixed a bug with the property `cai_causal_graph.time_series_causal_graph.TimeSeriesCausalGraph.maxlag` in
  `cai_causal_graph.time_series_causal_graph.TimeSeriesCausalGraph` since it could give wrong information if the
  future was included in the graph.

## 0.3.7

- Fixed a bug in `cai_causal_graph.time_series_causal_graph.TimeSeriesCausalGraph.from_adjacency_matrices` for
  `cai_causal_graph.time_series_causal_graph.TimeSeriesCausalGraph` where the method was not adding floating nodes to
  the graph. Now any floating nodes at time lag 0 will be added.

## 0.3.6

- Added `__iter__` to `cai_causal_graph.causal_graph.Skeleton`.

## 0.3.5

- Added the `cai_causal_graph.identify_utils.identify_markov_boundary` utility function, which allows you to identify
  the Markov boundary of a node in a `cai_causal_graph.causal_graph.CausalGraph` or in a
  `cai_causal_graph.causal_graph.Skeleton`.
- Added `get_neighbor_nodes` and `get_neighbors` methods to `cai_causal_graph.causal_graph.CausalGraph` and
  `cai_causal_graph.causal_graph.Skeleton`. `get_neighbor_nodes` returns the nodes neighboring the specified node while
  `get_neighbors` returns the identifiers of the neighboring nodes. Note: For a
  `cai_causal_graph.causal_graph.CausalGraph`, it does not matter what the edge type is, as long as there is an edge
  between the specified node and another node, that other node is considered its neighbor.

## 0.3.4

- Extended documentation to provide further information regarding the types of mixed graphs that can be defined in a
  `cai_causal_graph.causal_graph.CausalGraph`.

## 0.3.3

- Fixed a bug in `cai_causal_graph.identify_utils.identify_instruments` and
  `cai_causal_graph.identify_utils.identify_mediators`, where an unclear error was raised if the `source` node was a
  descendant of the `destination` node. Instead, these methods now return an empty list in that case.
- Extended the quickstart documentation to describe how to set the `variable_type` when adding a
  `cai_causal_graph.graph_components.Node` / `cai_causal_graph.graph_components.TimeSeriesNode` to a
  `cai_causal_graph.causal_graph.CausalGraph` / `cai_causal_graph.time_series_causal_graph.TimeSeriesCausalGraph`,
  respectively.

## 0.3.2

- Improved documentation.

## 0.3.1

- Fixed a bug for forward extension in the
  `cai_causal_graph.time_series_causal_graph.TimeSeriesCausalGraph.extend_graph` method in
  `cai_causal_graph.time_series_causal_graph.TimeSeriesCausalGraph`.

## 0.3.0

> **_NOTE:_**  **Backwards compatibility warning!** The definition of the
> `cai_causal_graph.type_definitions.EdgeConstraint` enumeration has changed.

- Updated the `cai_causal_graph.type_definitions.EdgeConstraint` enumeration to simplify the enumeration members and
  exposed it at the root level, so it can be imported as `from cai_causal_graph import EdgeConstraint`.
  `cai_causal_graph.type_definitions.EdgeConstraint` is not used by the `cai-causal-graph` package but any packages
  that rely on its definition, must be updated to reflect the new members.

## 0.2.17

- Fixed the docstrings of `cai_causal_graph.time_series_causal_graph.TimeSeriesCausalGraph.from_adjacency_matrices`,
  such that the examples render properly.

## 0.2.16

- Fixed a bug where `cai_causal_graph.utils.get_variable_name_and_lag` would not match variable names with
  non-alphanumeric characters, and would not match variable names with the string `lag` or `future` in them.

## 0.2.15

- Improved performance of checking for cycles when adding edges by avoiding repeated checks.

## 0.2.14

- Modified `cai_causal_graph.time_series_causal_graph.TimeSeriesCausalGraph.add_edge` in
  `cai_causal_graph.time_series_causal_graph.TimeSeriesCausalGraph` to always order source and destination nodes by
  `time_lag` even when the edge is not directed. For example,
  `add_edge('c', 'a (lag=1)', edge_type=EdgeType.UNDIRECTED_EDGE)` will add an undirected edge `a (lag=1) -- c` instead
  of `c -- a (lag=1)`. This is done just for convenience and to avoid confusion.

## 0.2.13

- Improved documentation.

## 0.2.12

- Added `cai_causal_graph.graph_components.Node.node_name` property to `cai_causal_graph.graph_components.Node` as an
  alias of `cai_causal_graph.graph_components.Node.identifier`.
- Added `cai_causal_graph.causal_graph.CausalGraph.get_parent_nodes` and
  `cai_causal_graph.causal_graph.CausalGraph.get_children_nodes` to `cai_causal_graph.causal_graph.CausalGraph`. These
  return a list of the parent and children `cai_causal_graph.graph_components.Node` objects, respectively. This is to
  supplement the `cai_causal_graph.causal_graph.CausalGraph.get_parents` and
  `cai_causal_graph.causal_graph.CausalGraph.get_children` methods, which only return the node identifiers.

## 0.2.11

- Improved the `cai_causal_graph.time_series_causal_graph.TimeSeriesCausalGraph.get_topological_order` method for a
  `cai_causal_graph.time_series_causal_graph.TimeSeriesCausalGraph` to better account for time.
- Fixed a bug in `cai_causal_graph.causal_graph.CausalGraph` and
  `cai_causal_graph.time_series_causal_graph.TimeSeriesCausalGraph` that prevented
  `cai_causal_graph.time_series_causal_graph.TimeSeriesCausalGraph.get_minimal_graph`,
  `cai_causal_graph.time_series_causal_graph.TimeSeriesCausalGraph.get_summary_graph` and
  `cai_causal_graph.time_series_causal_graph.TimeSeriesCausalGraph.extend_graph` from working properly as it did not
  maintain the correct extra information such as node variable types.

## 0.2.10

- Added the `cai_causal_graph.time_series_causal_graph.TimeSeriesCausalGraph.get_nodes_at_lag` and
  `cai_causal_graph.time_series_causal_graph.TimeSeriesCausalGraph.get_contemporaneous_nodes` methods to the
  `cai_causal_graph.time_series_causal_graph.TimeSeriesCausalGraph` class to get the nodes at a given lag and the
  contemporaneous nodes of the provided node, respectively.
- General improvements to several `from_*` methods in the
  `cai_causal_graph.time_series_causal_graph.TimeSeriesCausalGraph` class.

## 0.2.9

- Added support for `python` version `3.12`.

## 0.2.8

- Changed the order of the documentation in the sidebar to ensure Quickstart is at the top.

## 0.2.7

- Improved internal logic for how an `cai_causal_graph.graph_components.Edge` is instantiated from a dictionary.

## 0.2.6

- Improved the `cai_causal_graph.causal_graph.CausalGraph.copy` method in `cai_causal_graph.causal_graph.CausalGraph`
  such that it is more general and preserves the subclass type. As such, the `.copy` method was removed from the
  `cai_causal_graph.time_series_causal_graph.TimeSeriesCausalGraph` class.
- Extended equality methods for the `cai_causal_graph.causal_graph.Skeleton`,
  `cai_causal_graph.causal_graph.CausalGraph`, and
  `cai_causal_graph.time_series_causal_graph.TimeSeriesCausalGraph` classes. A new keyword parameter `deep` has been
  added. If `deep=True`, deep equality checks are also done on all nodes and edges in the graphs. To call you must do
  `graph_1.__eq__(graph_2, deep=True)` as `graph_1 == graph_2` still matches previous behavior.

## 0.2.5

- Added the `cai_causal_graph.identify_utils.identify_confounders` utility function, which allows you to identify
  a list of confounders between two nodes in a `cai_causal_graph.causal_graph.CausalGraph`.
- Added the `cai_causal_graph.identify_utils.identify_instruments` utility function, which allows you to identify
  a list of instrumental variables between two nodes in a `cai_causal_graph.causal_graph.CausalGraph`.
- Added the `cai_causal_graph.identify_utils.identify_mediators` utility function, which allows you to identify
  a list of mediators between two nodes in a `cai_causal_graph.causal_graph.CausalGraph`.

## 0.2.4

- Fixed formatting in the documentation.

## 0.2.3

- Added the deserialization method `from_dict` to the following classes:
  `cai_causal_graph.graph_components.Node`, `cai_causal_graph.graph_components.TimeSeriesNode`, and
  `cai_causal_graph.graph_components.Edge`.
- Added the serialization method `cai_causal_graph.graph_components.TimeSeriesNode.to_dict` to
  `cai_causal_graph.graph_components.TimeSeriesNode`. `cai_causal_graph.graph_components.Node` and
  `cai_causal_graph.graph_components.Edge` already had it.
- Changed behavior of `cai_causal_graph.time_series_causal_graph.TimeSeriesCausalGraph.add_node` method in
  `cai_causal_graph.time_series_causal_graph.TimeSeriesCausalGraph` such that when both `identifier` and (`time_lag`,
  `variable_name`) are provided. Now, if all are provided, the method will raise an error only if `identifier` is not
  equal to `get_name_with_lag(time_lag, variable_name)`, that is, the correct name.
- Extended equality methods for the `cai_causal_graph.graph_components.Node`, `cai_causal_graph.graph_components.Edge`
  and `cai_causal_graph.graph_components.TimeSeriesNode` classes. A new keyword parameter `deep` has been added.
  If `deep=True`, additional class attributes are also checked; see the docstrings for additional information. To call
  you must do `node_1.__eq__(node_2, deep=True)` as `node_1 == node_2` still matches previous behavior.
- Added `cai_causal_graph.graph_components.Edge.edge_type` property to the `cai_causal_graph.graph_components.Edge`
  class.

## 0.2.2

- Fixed typo in the quickstart documentation.

## 0.2.1

- Fixed `repr` bug in the `cai_causal_graph.time_series_causal_graph.TimeSeriesCausalGraph` class.
- Added `cai_causal_graph.time_series_causal_graph.TimeSeriesCausalGraph.to_numpy_by_lag` method to convert the
  `cai_causal_graph.time_series_causal_graph.TimeSeriesCausalGraph` to a dictionary of adjacency matrices where the
  keys are the time lags with the values being the adjacency matrices with respect to the variables.
- Changed the `cai_causal_graph.time_series_causal_graph.TimeSeriesCausalGraph.extend_graph` method in
  `cai_causal_graph.time_series_causal_graph.TimeSeriesCausalGraph` to work with a non-negative `backward_steps` and
  `forward_steps` instead of strictly positive.
- Fixed edge type in the `cai_causal_graph.time_series_causal_graph.TimeSeriesCausalGraph.extend_graph` method in
  `cai_causal_graph.time_series_causal_graph.TimeSeriesCausalGraph`.
- Added `cai_causal_graph.time_series_causal_graph.TimeSeriesCausalGraph.add_time_edge` method in
  `cai_causal_graph.time_series_causal_graph.TimeSeriesCausalGraph` to add a time edge between two nodes. This method
  allows to specify the time lag for source and destination variables. This avoids having to create the corresponding
  node name manually or using the utility function `cai_causal_graph.utils.get_name_with_lag`.
- Added equality method for the `cai_causal_graph.graph_components.TimeSeriesNode` class.
- Extended unit tests for the `cai_causal_graph.time_series_causal_graph.TimeSeriesCausalGraph` and
  `cai_causal_graph.graph_components.TimeSeriesNode` classes.
- Documentation:
  - Added a documentation page for the `cai_causal_graph.time_series_causal_graph.TimeSeriesCausalGraph` class.
  - Changed quickstart to start from a `cai_causal_graph.time_series_causal_graph.TimeSeriesCausalGraph` instead of a
    `cai_causal_graph.causal_graph.CausalGraph`.

## 0.2.0

- Added the `cai_causal_graph.time_series_causal_graph.TimeSeriesCausalGraph` class to represent a time series causal
  graph. `cai_causal_graph.time_series_causal_graph.TimeSeriesCausalGraph` is aware of the time relationships between
  the nodes in the graph while `cai_causal_graph.causal_graph.CausalGraph` is not. Moreover, the
  `cai_causal_graph.time_series_causal_graph.TimeSeriesCausalGraph` class has three new representations:
  - The minimal graph, which can be obtained via the
    `cai_causal_graph.time_series_causal_graph.TimeSeriesCausalGraph.get_minimal_graph` method, defines the graph with
    the minimal number of nodes and edges that is required to capture all the information encoded in the original
    graph. This is because a time series causal graph may contain a lot of repetitive information. For example, if the
    original graph is `x(t-2) -> x(t-1) -> x(t)`, then the minimal graph would be `x(t-1) -> x(t)`. In other words, it
    is a graph that has no edges whose destination is not time 0.
  - The summary graph, which can be obtained via the
    `cai_causal_graph.time_series_causal_graph.TimeSeriesCausalGraph.get_summary_graph` method, defines the graph
    collapsed in time so there is a single node per variable. For example, if the original graph is
    `z(t-2) -> x(t) <- y(t) <- y(t-1)` then the summary group would be `z -> x <- y`. Note, it is possible to have
    cycles in the summary graph. For example, a graph with edges `y(t-1) -> x(t)` and `x(t-1) -> y(t)` would have a
    summary graph of `x <-> y`.
  - The extended graph, which can be obtained via the
    `cai_causal_graph.time_series_causal_graph.TimeSeriesCausalGraph.extend_graph` method, defines the graph obtained
    by extending backward and forward in time via the arguments `backward_steps` and `forward_steps`, respectively.
    This graph may contain lots of redundant information. For example, if the original graph is `x(t-1) -> x(t)` and
    `backward_steps=2` and `forward_steps=1`, then the extended graph would be `x(t-2) -> x(t-1) -> x(t) -> x(t+1)`.
- The `cai_causal_graph.time_series_causal_graph.TimeSeriesCausalGraph.from_adjacency_matrices` method was added to
  instantiate an instance of `cai_causal_graph.time_series_causal_graph.TimeSeriesCausalGraph` from a dictionary of
  adjacency matrices where the keys are the time lags.
- Added the `cai_causal_graph.graph_components.TimeSeriesNode` class to extend the
  `cai_causal_graph.graph_components.Node` class to represent time information on the node.
  The following properties were added:
  - `variable_name`: The variable name of the time series node. For example, if the identifier of the time series node
    is `'X1 lag(n=1)'`, i.e., it is a lagged version of the variable `'X1'`, then `variable_name` would be `'X1'`.
  - `time_lag`: The time lag of the time series node. For example, if the identifier of the time series node
    is `'X1 lag(n=1)'`, i.e., it is a lagged version of the variable `'X1'`, then `time_lag` would be `-1`.
- Renamed `EdgeTypeEnum` to `cai_causal_graph.type_definitions.EdgeType`.

## 0.1.3

- Fixed a syntax error in the docstring for the `cai_causal_graph.causal_graph.CausalGraph.get_bidirected_edges`
  method that was preventing the reference docs from being built.

## 0.1.2

- Improved `README` links so images appear on PyPI.
- Upgraded `poetry` version from `1.2.2` to `1.4.2` in the GitHub workflows.

## 0.1.1

- Added security linting checks of source code using `bandit`.
- Improved documentation packaging and publishing.

## 0.1.0

- Initial release of the `cai-causal-graph` package with the `cai_causal_graph.causal_graph.CausalGraph` class and
  component classes: `cai_causal_graph.causal_graph.Skeleton`, `cai_causal_graph.graph_components.Node`, and
  `cai_causal_graph.graph_components.Edge`.<|MERGE_RESOLUTION|>--- conflicted
+++ resolved
@@ -1,15 +1,13 @@
 # Changelog
 
-<<<<<<< HEAD
 ## NEXT
 
-- Added `numpy>=2.0` support and only applies for Python versions 3.10 and upwards.
-=======
+- Added support for `numpy < 3.0.0` for Python versions `>= 3.10`.
+
 ## 0.5.6
 
 - Added the `cai_causal_graph.causal_graph.CausalGraph.get_nodes_between` method, which returns the set of all nodes
   that are on a directed causal path between two nodes in the graph.
->>>>>>> 41bf4bf4
 
 ## 0.5.5
 
