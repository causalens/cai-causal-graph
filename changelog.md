# Changelog

## NEXT

<<<<<<< HEAD
- Added `TimeSeriesCausalGraph` class to deal with time series representations of causal graphs. The main additions with respect to the `CausalGraph` class are:
- each node is associated with a `variable_name` and a `time_lag` attributes.
- a new `from_adjacency_matrices` method to create a `TimeSeriesCausalGraph` from a dictionary of adjacency matrices where the keys are the time lags.
=======
- Added security linting checks of source code using `bandit`.
>>>>>>> 4855c3f5

## 0.1.0

- Initial release of the `cai-causal-graph` package with the `cai_causal_graph.causal_graph.CausalGraph` class and component classes: `cai_causal_graph.causal_graph.Skeleton`, `cai_causal_graph.graph_components.Node`, and `cai_causal_graph.graph_components.Edge`.<|MERGE_RESOLUTION|>--- conflicted
+++ resolved
@@ -2,13 +2,10 @@
 
 ## NEXT
 
-<<<<<<< HEAD
 - Added `TimeSeriesCausalGraph` class to deal with time series representations of causal graphs. The main additions with respect to the `CausalGraph` class are:
 - each node is associated with a `variable_name` and a `time_lag` attributes.
 - a new `from_adjacency_matrices` method to create a `TimeSeriesCausalGraph` from a dictionary of adjacency matrices where the keys are the time lags.
-=======
 - Added security linting checks of source code using `bandit`.
->>>>>>> 4855c3f5
 
 ## 0.1.0
 
