--- conflicted
+++ resolved
@@ -2,13 +2,11 @@
 
 ## NEXT
 
-<<<<<<< HEAD
 - Added the `include_all_parents` keyword argument to
   `cai_causal_graph.time_series_causal_graph.TimeSeriesCausalGraph.extend_graph`. When `True` extra nodes may be added.
   Nodes and edges will be added as far back that all nodes up to `backward_steps` in the past have all their parents
   and inbound edges. This means that the extended graph may now have nodes at lags further back than `backward_steps`.
   Default is `False`, meaning the default behavior of the method has not changed.
-=======
 - Added the Boolean keyword argument `construct_minimal` in
   `cai_causal_graph.time_series_causal_graph.TimeSeriesCausalGraph.from_adjacency_matrices` to allow the user to specify
   whether to construct a minimal graph from adjacency matrices. Default is `True`, making the change backwards
@@ -25,7 +23,6 @@
 - Removed the `return_minimal` argument from the
   `cai_causal_graph.time_series_causal_graph.TimeSeriesCausalGraph.adjacency_matrices` property of
   `cai_causal_graph.time_series_causal_graph.TimeSeriesCausalGraph` as this was never working.
->>>>>>> c2dc66bd
 
 ## 0.4.5
 
