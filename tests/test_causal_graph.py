--- conflicted
+++ resolved
@@ -130,22 +130,6 @@
 
         # test with include_metadata=False
         graph_as_dict_nometa = self.fully_connected_graph.to_dict(include_meta=False)
-<<<<<<< HEAD
-        assert 'meta' not in graph_as_dict_nometa.keys()
-        graph_as_dict_withmeta = self.fully_connected_graph.to_dict(include_meta=True)
-        assert 'meta' in graph_as_dict_withmeta['nodes']['x'].keys()
-
-        # test with a custom metadatan
-        newg = self.fully_connected_graph.copy()
-        newg.add_node('xm', variable_type=NODE_T.CONTINUOUS, meta={'test': 'test'})
-        graph_as_dict_withmeta = newg.to_dict(include_meta=True)
-        # test that the metadata is in the dict
-        assert 'test' in graph_as_dict_withmeta['nodes']['xm']['meta'].keys()
-
-        graph_as_dict_nometa = newg.to_dict(include_meta=False)
-        # test that the metadata is not in the dict
-        assert 'meta' not in graph_as_dict_nometa['nodes']['xm'].keys()
-=======
         self.assertNotIn('meta', graph_as_dict_nometa['nodes']['x'].keys())
         graph_as_dict_withmeta = self.fully_connected_graph.to_dict(include_meta=True)
         self.assertIn('meta', graph_as_dict_withmeta['nodes']['x'].keys())
@@ -160,7 +144,6 @@
         graph_as_dict_nometa = newg.to_dict(include_meta=False)
         # test that the metadata is not in the dict
         self.assertNotIn('meta', graph_as_dict_nometa['nodes']['xm'].keys())
->>>>>>> 3ffd3516
 
     def test_graph_is_json_serializable(self):
         cg = CausalGraph()
@@ -432,11 +415,7 @@
         # test meta is not preserved when include_meta=False
         cg_copy = causal_graph.copy(include_meta=False)
         # meta should be empty
-<<<<<<< HEAD
-        assert cg_copy.get_node('x').meta == {}
-=======
         self.assertDictEqual(cg_copy.get_node('x').meta, {})
->>>>>>> 3ffd3516
 
     def test_add_edge_from_edge(self):
         causal_graph = CausalGraph()
