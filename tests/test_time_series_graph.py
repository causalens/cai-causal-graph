"""
Copyright 2023 Impulse Innovations Limited

Licensed under the Apache License, Version 2.0 (the "License");
you may not use this file except in compliance with the License.
You may obtain a copy of the License at

    http://www.apache.org/licenses/LICENSE-2.0

Unless required by applicable law or agreed to in writing, software
distributed under the License is distributed on an "AS IS" BASIS,
WITHOUT WARRANTIES OR CONDITIONS OF ANY KIND, either express or implied.
See the License for the specific language governing permissions and
limitations under the License.
"""

import json
import unittest

import numpy

from cai_causal_graph import CausalGraph, EdgeType, NodeVariableType, TimeSeriesCausalGraph
from cai_causal_graph.exceptions import CausalGraphErrors
from cai_causal_graph.graph_components import TimeSeriesNode
from cai_causal_graph.utils import extract_names_and_lags, get_variable_name_and_lag


class TestTimeSeriesCausalGraph(unittest.TestCase):
    def setUp(self) -> None:
        """
        Set up a time series causal graph tests.

        Create a causal graph `graph_1` with 4 nodes with lagged variables
        autoregressive edges:
            - X1(t-1) -> X1(t)
            - X2(t-1) -> X2(t)
            - X3(t-1) -> X3(t)
            - X1(t-1) -> X2(t)
        instantaneous edges:
            - X1(t) -> X3(t)
        """

        self.nodes = ['X1', 'X1 lag(n=1)', 'X2 lag(n=1)', 'X3 lag(n=1)', 'X2', 'X3']

        # define a DAG
        self.dag = CausalGraph()
        self.dag.add_nodes_from(self.nodes)
        # auto-regressive edges
        self.dag.add_edge('X1 lag(n=1)', 'X1', edge_type=EdgeType.DIRECTED_EDGE)
        self.dag.add_edge('X2 lag(n=1)', 'X2', edge_type=EdgeType.DIRECTED_EDGE)
        self.dag.add_edge('X3 lag(n=1)', 'X3', edge_type=EdgeType.DIRECTED_EDGE)
        self.dag.add_edge('X1 lag(n=1)', 'X2', edge_type=EdgeType.DIRECTED_EDGE)
        # instantaneous edges
        self.dag.add_edge('X1', 'X3', edge_type=EdgeType.DIRECTED_EDGE)
        self.tsdag = TimeSeriesCausalGraph.from_causal_graph(self.dag)
        self.ground_truth_summary_graph = CausalGraph()
        self.ground_truth_summary_graph.add_nodes_from(['X1', 'X2', 'X3'])
        self.ground_truth_summary_graph.add_edge('X1', 'X2', edge_type=EdgeType.DIRECTED_EDGE)
        self.ground_truth_summary_graph.add_edge('X1', 'X3', edge_type=EdgeType.DIRECTED_EDGE)
        # dag is already minimal
        self.ground_truth_minimal_graph = self.tsdag.copy()

        # create a more complex DAG as follows
        self.nodes_1 = [
            'X1',
            'X1 lag(n=1)',
            'X1 lag(n=2)',
            'X2',
            'X2 lag(n=1)',
            'X2 lag(n=2)',
            'X3',
            'X3 lag(n=1)',
            'X3 lag(n=2)',
        ]
        self.dag_1 = CausalGraph()
        self.dag_1.add_nodes_from(self.nodes_1)
        # auto-regressive edges
        # X1
        self.dag_1.add_edge('X1 lag(n=1)', 'X1', edge_type=EdgeType.DIRECTED_EDGE)
        self.dag_1.add_edge('X1 lag(n=2)', 'X1 lag(n=1)', edge_type=EdgeType.DIRECTED_EDGE)
        # X2
        self.dag_1.add_edge('X2 lag(n=1)', 'X2', edge_type=EdgeType.DIRECTED_EDGE)
        self.dag_1.add_edge('X2 lag(n=2)', 'X2 lag(n=1)', edge_type=EdgeType.DIRECTED_EDGE)
        # X3
        self.dag_1.add_edge('X3 lag(n=1)', 'X3', edge_type=EdgeType.DIRECTED_EDGE)
        self.dag_1.add_edge('X3 lag(n=2)', 'X3 lag(n=1)', edge_type=EdgeType.DIRECTED_EDGE)

        # X3 (t-1) -> X1 (t)
        self.dag_1.add_edge('X3 lag(n=1)', 'X1', edge_type=EdgeType.DIRECTED_EDGE)
        # X3 (t-2) -> X2 (t)
        self.dag_1.add_edge('X3 lag(n=2)', 'X2', edge_type=EdgeType.DIRECTED_EDGE)

        # instantaneous edges (X3 -> X1)
        self.dag_1.add_edge('X3', 'X1', edge_type=EdgeType.DIRECTED_EDGE)
        self.tsdag_1 = TimeSeriesCausalGraph.from_causal_graph(self.dag_1)

        self.ground_truth_summary_graph_1 = CausalGraph()
        self.ground_truth_summary_graph_1.add_nodes_from(['X1', 'X2', 'X3'])

        self.ground_truth_summary_graph_1.add_edge('X3', 'X1', edge_type=EdgeType.DIRECTED_EDGE)
        self.ground_truth_summary_graph_1.add_edge('X3', 'X2', edge_type=EdgeType.DIRECTED_EDGE)

        # create the minimal graph
        self.ground_truth_minimal_graph_1 = TimeSeriesCausalGraph()
        self.ground_truth_minimal_graph_1.add_nodes_from(['X1', 'X2', 'X3'])
        self.ground_truth_minimal_graph_1.add_edge('X3', 'X1', edge_type=EdgeType.DIRECTED_EDGE)
        self.ground_truth_minimal_graph_1.add_edge('X1 lag(n=1)', 'X1', edge_type=EdgeType.DIRECTED_EDGE)
        self.ground_truth_minimal_graph_1.add_edge('X2 lag(n=1)', 'X2', edge_type=EdgeType.DIRECTED_EDGE)
        self.ground_truth_minimal_graph_1.add_edge('X3 lag(n=1)', 'X3', edge_type=EdgeType.DIRECTED_EDGE)
        self.ground_truth_minimal_graph_1.add_edge('X3 lag(n=1)', 'X1', edge_type=EdgeType.DIRECTED_EDGE)
        self.ground_truth_minimal_graph_1.add_edge('X3 lag(n=2)', 'X2', edge_type=EdgeType.DIRECTED_EDGE)

        self.tsdag_2 = TimeSeriesCausalGraph()
        self.tsdag_2.add_nodes_from(['X1'])
        self.tsdag_2.add_edge('X1 lag(n=2)', 'X1', edge_type=EdgeType.DIRECTED_EDGE)

        # third graph
        causal_graph_3 = CausalGraph()
        nodes = [
            'A',
            'B',
            'C',
            'D',
            'E',
            'F',
            'A lag(n=1)',
            'B lag(n=1)',
            'F lag(n=1)',
        ]
        causal_graph_3.add_nodes_from(nodes)
        causal_graph_3.add_edge('A', 'C')
        causal_graph_3.add_edge('B', 'C')
        causal_graph_3.add_edge('C', 'D')
        causal_graph_3.add_edge('D', 'E')
        causal_graph_3.add_edge('C', 'E')
        causal_graph_3.add_edge('E', 'F')

        causal_graph_3.add_edge('A lag(n=1)', 'A')
        causal_graph_3.add_edge('B lag(n=1)', 'B')
        causal_graph_3.add_edge('F lag(n=1)', 'F')

        self.ground_truth_minimal_graph_3 = TimeSeriesCausalGraph.from_causal_graph(causal_graph_3.copy())

        causal_graph_3.add_node('C lag(n=1)')
        causal_graph_3.add_node('D lag(n=1)')
        causal_graph_3.add_node('E lag(n=1)')

        # We would not need to do this, but we want to test that the underlying time series graph is being correctly
        # constructed.
        for edge in causal_graph_3.edges:
            source_name = edge.source.identifier
            dest_name = edge.destination.identifier
            if 'lag(n=1)' not in source_name and 'lag(n=1)' not in dest_name:
                causal_graph_3.add_edge(f'{source_name} lag(n=1)', f'{dest_name} lag(n=1)')

        self.tsdag_3 = TimeSeriesCausalGraph.from_causal_graph(causal_graph_3)

    def test_constructor(self):
        input_nodes = ['A lag(n=2)', 'A lag(n=1)', 'B']
        output_nodes = ['A', 'B future(n=1)']

        # Just confirm this does not raise.
        ts_graph = TimeSeriesCausalGraph(input_list=input_nodes, output_list=output_nodes, fully_connected=False)

        # Again confirm this does not raise.
        ts_graph = TimeSeriesCausalGraph(input_list=input_nodes, output_list=output_nodes, fully_connected=True)

        # Now add a bad node and it should fail.
        input_nodes.append('A future(n=1)')
        with self.assertRaises(ValueError):
            ts_graph = TimeSeriesCausalGraph(input_list=input_nodes, output_list=output_nodes, fully_connected=True)

    def test_time_series_nodes(self):
        tsnode = TimeSeriesNode(variable_name='X1', time_lag=-1)
        tsnode_1 = TimeSeriesNode('X2 lag(n=1)')

        self.assertEqual(tsnode.time_lag, -1)
        self.assertEqual(tsnode_1.time_lag, -1)

        # test with future lag
        tsnode = TimeSeriesNode(variable_name='X1', time_lag=3)
        tsnode_1 = TimeSeriesNode('X2 future(n=3)')
        self.assertEqual(tsnode.time_lag, 3)
        self.assertEqual(tsnode_1.time_lag, 3)

    def test_add_node(self):
        ts_cg = TimeSeriesCausalGraph()
        ts_cg.add_node('X1 lag(n=1)')
        self.assertEqual(ts_cg.get_node('X1 lag(n=1)').time_lag, -1)
        self.assertEqual(ts_cg.get_node('X1 lag(n=1)').variable_name, 'X1')
        self.assertEqual(ts_cg.get_node('X1 lag(n=1)').identifier, 'X1 lag(n=1)')

        ts_cg.add_node(variable_name='X1', time_lag=-2)
        self.assertEqual(ts_cg.get_node('X1 lag(n=2)').time_lag, -2)
        self.assertEqual(ts_cg.get_node('X1 lag(n=2)').variable_name, 'X1')
        self.assertEqual(ts_cg.get_node('X1 lag(n=2)').identifier, 'X1 lag(n=2)')

        node = ts_cg.add_node('X2')
        self.assertIsInstance(node, TimeSeriesNode)
        self.assertEqual(node.time_lag, 0)
        self.assertEqual(node.variable_name, 'X2')
        self.assertEqual(node.identifier, 'X2')

        node = ts_cg.add_node('X3 future(n=2)')
        self.assertIsInstance(node, TimeSeriesNode)
        self.assertEqual(node.time_lag, 2)
        self.assertEqual(node.variable_name, 'X3')
        self.assertEqual(node.identifier, 'X3 future(n=2)')

        node = ts_cg.add_node(variable_name='X3', time_lag=3)
        self.assertIsInstance(node, TimeSeriesNode)
        self.assertEqual(node.time_lag, 3)
        self.assertEqual(node.variable_name, 'X3')
        self.assertEqual(node.identifier, 'X3 future(n=3)')

        node = ts_cg.add_node(variable_name='X4', time_lag=0)
        self.assertIsInstance(node, TimeSeriesNode)
        self.assertEqual(node.time_lag, 0)
        self.assertEqual(node.variable_name, 'X4')
        self.assertEqual(node.identifier, 'X4')

        # check equality
        ts_cg2 = TimeSeriesCausalGraph()
        node2 = ts_cg2.add_node(None, 'X1', -1)
        self.assertEqual(ts_cg.get_node('X1 lag(n=1)'), node2)
        self.assertNotEqual(node, node2)

        cg = CausalGraph()
        node = cg.add_node('X1 lag(n=1)')
        self.assertNotEqual(node, node2)  # different types so should be unequal

    def test_add_edge(self):
        ts_cg = TimeSeriesCausalGraph()
        ts_cg.add_edge('X1 lag(n=1)', 'X2 lag(n=1)', edge_type=EdgeType.DIRECTED_EDGE)

        # test that nodes are added correctly
        self.assertEqual(ts_cg.get_node('X1 lag(n=1)').time_lag, -1)
        self.assertEqual(ts_cg.get_node('X2 lag(n=1)').time_lag, -1)

        # confirm we cannot add an edge going into the past.
        with self.assertRaises(ValueError):
            ts_cg.add_edge('X1 lag(n=1)', 'X1 lag(n=2)')
        with self.assertRaises(ValueError):
            ts_cg.add_edge('X1 lag(n=1)', 'X2 lag(n=2)', edge_type=EdgeType.DIRECTED_EDGE)
        with self.assertRaises(ValueError):
            ts_cg.add_edge('X1 future(n=1)', 'X3')

    def test_replace_node(self):
        ts_cg = TimeSeriesCausalGraph()
        ts_cg.add_edge('X1 lag(n=1)', 'X2 lag(n=1)', edge_type=EdgeType.DIRECTED_EDGE)

        ts_cg.replace_node('X1 lag(n=1)', 'X1 lag(n=2)')
        self.assertEqual(ts_cg.get_node('X1 lag(n=2)').time_lag, -2)
        # check 'X1 lag(n=1)' does not exist
        self.assertFalse(ts_cg.node_exists('X1 lag(n=1)'))

    def test_get_variable_name_and_lag(self):
        # create a bad node name
        bad_node_name = 'X1 lag(n=1) lag(n=1)'
        with self.assertRaises(ValueError):
            get_variable_name_and_lag(bad_node_name)

        # create a bad node name
        bad_node_name = 'X1 lag(n=1) future(n=1)'
        with self.assertRaises(ValueError):
            get_variable_name_and_lag(bad_node_name)

        # create a correct node name
        node_name = 'X1 lag(n=1)'
        name, lag = get_variable_name_and_lag(node_name)
        self.assertEqual(name, 'X1')
        self.assertEqual(lag, -1)

    def test_extract_names_and_lags(self):
        nodes, maxlag = extract_names_and_lags(self.nodes)
        # sort the nodes by value
        nodes = sorted(nodes, key=lambda x: list(x.values())[0])
        self.assertEqual(nodes, [{'X1': -1}, {'X2': -1}, {'X3': -1}, {'X1': 0}, {'X2': 0}, {'X3': 0}])
        self.assertEqual(maxlag, -1)

    def test_serialization(self):
        for tscg in [
            self.tsdag,
            self.tsdag_1,
            self.tsdag_2,
            self.tsdag_3,
            self.ground_truth_minimal_graph_1,
            self.ground_truth_minimal_graph_3,
        ]:
            graph_as_dict = tscg.to_dict()
            graph_as_dict_2 = dict(tscg)
            self.assertDictEqual(graph_as_dict, graph_as_dict_2)
            self.assertIsInstance(json.dumps(graph_as_dict), str)

            reconstruction = TimeSeriesCausalGraph.from_dict(tscg.to_dict())

            # Check that their dict representations are the same.
            self.assertDictEqual(tscg.to_dict(), reconstruction.to_dict())

            # Also confirm that equality method works.
            self.assertEqual(tscg, reconstruction)

        # test with include_metadata=False
        graph_as_dict_nometa = self.tsdag.to_dict(include_meta=False)
        self.assertNotIn('meta', graph_as_dict_nometa['nodes']['X3 lag(n=1)'].keys())
        # confirm node info is still correct on reconstruction
        self.assertEqual(TimeSeriesCausalGraph.from_dict(graph_as_dict_nometa).get_node('X3 lag(n=1)').time_lag, -1)
        self.assertEqual(
            TimeSeriesCausalGraph.from_dict(graph_as_dict_nometa).get_node('X3 lag(n=1)').variable_name, 'X3'
        )

        graph_as_dict_withmeta = self.tsdag.to_dict(include_meta=True)
        self.assertIn('meta', graph_as_dict_withmeta['nodes']['X3 lag(n=1)'].keys())
        # confirm node info is still correct on reconstruction
        self.assertEqual(TimeSeriesCausalGraph.from_dict(graph_as_dict_withmeta).get_node('X3 lag(n=1)').time_lag, -1)
        self.assertEqual(
            TimeSeriesCausalGraph.from_dict(graph_as_dict_withmeta).get_node('X3 lag(n=1)').variable_name, 'X3'
        )

        # test with a custom metadata
        newg = self.tsdag.copy()
        newg.add_node('xm future(n=2)', variable_type=NodeVariableType.CONTINUOUS, meta={'test': 'test'})
        graph_as_dict_withmeta = newg.to_dict(include_meta=True)
        # test that the metadata is in the dict
        self.assertIn('test', graph_as_dict_withmeta['nodes']['xm future(n=2)']['meta'].keys())
        # confirm node info is still correct on reconstruction
        self.assertEqual(TimeSeriesCausalGraph.from_dict(graph_as_dict_withmeta).get_node('xm future(n=2)').time_lag, 2)
        self.assertEqual(
            TimeSeriesCausalGraph.from_dict(graph_as_dict_withmeta).get_node('xm future(n=2)').variable_name, 'xm'
        )

        graph_as_dict_nometa = newg.to_dict(include_meta=False)
        # test that the metadata is not in the dict
        self.assertNotIn('meta', graph_as_dict_nometa['nodes']['xm future(n=2)'].keys())
        # confirm node info is still correct on reconstruction
        self.assertEqual(TimeSeriesCausalGraph.from_dict(graph_as_dict_nometa).get_node('xm future(n=2)').time_lag, 2)
        self.assertEqual(
            TimeSeriesCausalGraph.from_dict(graph_as_dict_nometa).get_node('xm future(n=2)').variable_name, 'xm'
        )

    def test_from_causal_graph(self):
        # dag
        self.assertEqual(
            self.tsdag.identifier,
            '<X1 lag(n=1)>_<X2 lag(n=1)>_<X3 lag(n=1)>_<X1>_<X2>_<X3>',
        )
        self.assertNotEqual(self.tsdag, self.dag)

        # dag_1
        self.assertEqual(
            self.tsdag_1.identifier,
            '<X1 lag(n=2)>_<X2 lag(n=2)>_<X3 lag(n=2)>_<X1 lag(n=1)>_<X2 lag(n=1)>_<X3 lag(n=1)>_<X2>_<X3>_<X1>',
        )
        self.assertNotEqual(self.tsdag_1, self.dag_1)

        # Bad causal graph that has arrows going back in time. Confirm it raises when we try to build TS graph.
        cg = CausalGraph()
        nodes = ['A', 'B', 'A lag(n=1)', 'B future(n=1)']
        cg.add_nodes_from(nodes)
        cg.add_edge('A lag(n=1)', 'A')
        cg.add_edge('B future(n=1)', 'B')
        with self.assertRaises(ValueError):
            TimeSeriesCausalGraph.from_causal_graph(cg)

    def test_from_adjacency_matrix(self):
        # test with the adjacency matrix corresponding to th minimal tsdag
        mg = self.tsdag.get_minimal_graph()
        tsdag = TimeSeriesCausalGraph.from_adjacency_matrix(mg.adjacency_matrix, mg.get_node_names())
        self.assertEqual(tsdag, mg)

    def test_from_adjacency_matrices(self):
        # The minimal tsdag has maxlag = 1, so we need two adjacency matrices one for lag 0 and one for lag 1.
        mg = self.tsdag.get_minimal_graph()
        # extract the adjacency matrices from the adjacency matrix of the minimal graph
        intra_indices = [0, 2, 4]  # 'X1', 'X2', 'X3'
        lagged_indices = [1, 3, 5]  # 'X1 lag(n=1)', 'X2 lag(n=1)', 'X3 lag(n=1)'
        full_adj_mat = mg.adjacency_matrix
        adj_mat_lag_0 = full_adj_mat[intra_indices, :][:, intra_indices]
        adj_mat_lag_1 = full_adj_mat[lagged_indices, :][:, intra_indices]

        matrices = {0: adj_mat_lag_0, -1: adj_mat_lag_1}

        variables = ['X1', 'X2', 'X3']
        tsdag = TimeSeriesCausalGraph.from_adjacency_matrices(matrices, variables)
        self.assertEqual(tsdag, mg)

        # test the attribute adjacency_matrices

        # get the adjacency matrices from the tsdag
        adj_matrices = self.tsdag.adjacency_matrices
        for key, value in adj_matrices.items():
            numpy.testing.assert_equal(value, matrices[key])

        # test without time delta 0
        matrices = {-1: adj_mat_lag_1}
        variables = ['X1', 'X2', 'X3']
        tsdag = TimeSeriesCausalGraph.from_adjacency_matrices(matrices, variables)
        self.assertEqual(len(tsdag.edges), adj_mat_lag_1.sum())

        # test with mismatch sizes
        matrices = {0: numpy.eye(3), -1: numpy.eye(4)}
        variables = ['X1', 'X2', 'X3']
        with self.assertRaises(AssertionError):
            _ = TimeSeriesCausalGraph.from_adjacency_matrices(matrices, variables)

    def test_summary_graph(self):
        summary_graph = self.tsdag.get_summary_graph()
        # the graph should be  X3 <- X1 -> X2
        self.assertEqual(summary_graph, self.ground_truth_summary_graph)

        # dag_1
        summary_graph_1 = self.tsdag_1.get_summary_graph()
        # the graph should be X2 <- X3 -> X1
        self.assertEqual(summary_graph_1.identifier, '<X3>_<X1>_<X2>')
        self.assertEqual(summary_graph_1, self.ground_truth_summary_graph_1)

    def test_variable_names(self):
        variables = self.tsdag.variables
        self.assertEqual(variables, ['X1', 'X2', 'X3'])

    def test_is_minimal(self):
        # dag
        self.assertTrue(self.tsdag.is_minimal_graph())
        # dag_1
        self.assertFalse(self.tsdag_1.is_minimal_graph())

    def test_get_minimal_graph(self):
        # dag
        minimal_graph = self.tsdag.get_minimal_graph()
        self.assertEqual(minimal_graph, self.ground_truth_minimal_graph)

        # dag_1
        minimal_graph_1 = self.tsdag_1.get_minimal_graph()
        self.assertEqual(minimal_graph_1, self.ground_truth_minimal_graph_1)

        # dag 2
        mg = self.tsdag_2.get_minimal_graph()

        # they should be equal as it is already a minimal graph
        self.assertEqual(mg, self.tsdag_2)

        # dag 3
        mg = self.tsdag_3.get_minimal_graph()
        self.assertEqual(mg, self.ground_truth_minimal_graph_3)

        # dag 4
        # test with a graph that is not aligned at lag 0
        tsdag_4 = TimeSeriesCausalGraph()
        tsdag_4.add_edge('X1 lag(n=2)', 'X1 lag(n=1)')

        mg = tsdag_4.get_minimal_graph()
        ground_truth_mg = TimeSeriesCausalGraph()
        ground_truth_mg.add_edge('X1 lag(n=1)', 'X1')
        self.assertEqual(mg, ground_truth_mg)

<<<<<<< HEAD
        # test edge types are preserved
        tsdag_4 = TimeSeriesCausalGraph()
        tsdag_4.add_edge('X1 lag(n=2)', 'X1 lag(n=1)', edge_type='<>')

        mg = tsdag_4.get_minimal_graph()

        self.assertEqual(mg.get_edge_by_pair(('X1 lag(n=1)', 'X1')).get_edge_type(), '<>')
=======
        # TODO: CAUSALAI-3397 - Need to test with CPGAG, MAG, and PAGs
        # for edge_type in EdgeType.__members__:
        #     tscg = TimeSeriesCausalGraph()
        #     tscg.add_edge('x', 'x future(n=2)', edge_type=edge_type)
        #     self.assertFalse(tscg.is_minimal_graph())
        #
        #     true_minimal = TimeSeriesCausalGraph()
        #     true_minimal.add_edge('x lag(n=2)', 'x', edge_type=edge_type)
        #     self.assertTrue(true_minimal.is_minimal_graph())
        #
        #     self.assertEqual(tscg.get_minimal_graph(), true_minimal)
        #     self.assertTrue((tscg.get_minimal_graph().is_minimal_graph())
>>>>>>> f012e62c

    def test_extend_backward(self):
        # with 1 steps
        # dag
        extended_dag = self.tsdag.extend_graph(backward_steps=1)

        # create the extended graph ground truth
        extended_graph = TimeSeriesCausalGraph()
        extended_graph.add_nodes_from(['X1', 'X2', 'X3'])
        extended_graph.add_edge('X1', 'X3', edge_type=EdgeType.DIRECTED_EDGE)
        extended_graph.add_edge('X1 lag(n=1)', 'X1', edge_type=EdgeType.DIRECTED_EDGE)
        extended_graph.add_edge('X2 lag(n=1)', 'X2', edge_type=EdgeType.DIRECTED_EDGE)
        extended_graph.add_edge('X3 lag(n=1)', 'X3', edge_type=EdgeType.DIRECTED_EDGE)
        extended_graph.add_edge('X1 lag(n=1)', 'X2', edge_type=EdgeType.DIRECTED_EDGE)
        extended_graph.add_edge('X1 lag(n=1)', 'X3 lag(n=1)', edge_type=EdgeType.DIRECTED_EDGE)

        self.assertEqual(extended_dag, extended_graph)

        # dag_1
        extended_dag_1 = self.tsdag_1.extend_graph(backward_steps=1)

        # create the extended graph
        extended_graph_1 = TimeSeriesCausalGraph()
        extended_graph_1.add_nodes_from(['X1', 'X2', 'X3'])
        extended_graph_1.add_edge('X3', 'X1', edge_type=EdgeType.DIRECTED_EDGE)
        extended_graph_1.add_edge('X1 lag(n=1)', 'X1', edge_type=EdgeType.DIRECTED_EDGE)
        extended_graph_1.add_edge('X2 lag(n=1)', 'X2', edge_type=EdgeType.DIRECTED_EDGE)
        extended_graph_1.add_edge('X3 lag(n=1)', 'X3', edge_type=EdgeType.DIRECTED_EDGE)
        extended_graph_1.add_edge('X3 lag(n=1)', 'X1', edge_type=EdgeType.DIRECTED_EDGE)
        extended_graph_1.add_edge('X3 lag(n=2)', 'X2', edge_type=EdgeType.DIRECTED_EDGE)
        extended_graph_1.add_edge('X3 lag(n=1)', 'X1 lag(n=1)', edge_type=EdgeType.DIRECTED_EDGE)

        self.assertEqual(extended_dag_1, extended_graph_1)

        # with 2 steps
        # dag
        extended_dag = self.tsdag.extend_graph(backward_steps=2)

        # create the extended graph from the previous extended graph
        extended_graph.add_edge('X1 lag(n=2)', 'X1 lag(n=1)', edge_type=EdgeType.DIRECTED_EDGE)
        extended_graph.add_edge('X2 lag(n=2)', 'X2 lag(n=1)', edge_type=EdgeType.DIRECTED_EDGE)
        extended_graph.add_edge('X3 lag(n=2)', 'X3 lag(n=1)', edge_type=EdgeType.DIRECTED_EDGE)
        extended_graph.add_edge('X1 lag(n=2)', 'X2 lag(n=1)', edge_type=EdgeType.DIRECTED_EDGE)
        extended_graph.add_edge('X1 lag(n=2)', 'X3 lag(n=2)', edge_type=EdgeType.DIRECTED_EDGE)

        self.assertEqual(extended_dag, extended_graph)

        # dag_1
        extended_dag_1 = self.tsdag_1.extend_graph(backward_steps=2)

        # create the extended graph from the previous extended graph
        extended_graph_1.add_edge('X3 lag(n=2)', 'X1 lag(n=1)', edge_type=EdgeType.DIRECTED_EDGE)
        extended_graph_1.add_edge('X3 lag(n=2)', 'X3 lag(n=1)', edge_type=EdgeType.DIRECTED_EDGE)
        extended_graph_1.add_edge('X3 lag(n=2)', 'X1 lag(n=2)', edge_type=EdgeType.DIRECTED_EDGE)
        extended_graph_1.add_edge('X1 lag(n=2)', 'X1 lag(n=1)', edge_type=EdgeType.DIRECTED_EDGE)
        extended_graph_1.add_edge('X2 lag(n=2)', 'X2 lag(n=1)', edge_type=EdgeType.DIRECTED_EDGE)

        self.assertEqual(extended_dag_1, extended_graph_1)

        # dag 2
        extended_dag_2 = self.tsdag_2.extend_graph(backward_steps=1)

        gr_ext_dag_2 = self.tsdag_2.copy()
        # add floating node
        gr_ext_dag_2.add_node('X1 lag(n=1)')

        self.assertEqual(extended_dag_2, gr_ext_dag_2)

    def test_extend_graph_forward(self):
        # with 1 steps
        # dag
        extended_dag = self.tsdag.extend_graph(forward_steps=1)

        # create the extended graph by extending the minimal graph
        extended_graph = self.ground_truth_minimal_graph.copy()

        extended_graph.add_edge('X1', 'X1 future(n=1)', edge_type=EdgeType.DIRECTED_EDGE)
        extended_graph.add_edge('X2', 'X2 future(n=1)', edge_type=EdgeType.DIRECTED_EDGE)
        extended_graph.add_edge('X3', 'X3 future(n=1)', edge_type=EdgeType.DIRECTED_EDGE)
        extended_graph.add_edge('X1', 'X2 future(n=1)', edge_type=EdgeType.DIRECTED_EDGE)
        extended_graph.add_edge('X1 future(n=1)', 'X3 future(n=1)', edge_type=EdgeType.DIRECTED_EDGE)

        self.assertEqual(extended_dag, extended_graph)

        # dag_1
        extended_dag_1 = self.tsdag_1.extend_graph(forward_steps=1)

        # create the extended graph by extending the minimal graph
        extended_graph_1 = self.ground_truth_minimal_graph_1.copy()

        extended_graph_1.add_edge('X3', 'X1 future(n=1)', edge_type=EdgeType.DIRECTED_EDGE)
        extended_graph_1.add_edge('X3', 'X3 future(n=1)', edge_type=EdgeType.DIRECTED_EDGE)
        extended_graph_1.add_edge('X1', 'X1 future(n=1)', edge_type=EdgeType.DIRECTED_EDGE)
        extended_graph_1.add_edge('X2', 'X2 future(n=1)', edge_type=EdgeType.DIRECTED_EDGE)
        extended_graph_1.add_edge('X3 future(n=1)', 'X1 future(n=1)', edge_type=EdgeType.DIRECTED_EDGE)
        extended_graph_1.add_edge('X3 lag(n=1)', 'X2 future(n=1)', edge_type=EdgeType.DIRECTED_EDGE)

        self.assertEqual(extended_dag_1, extended_graph_1)

        # dag 3
        extended_dag_3 = self.tsdag_3.extend_graph(forward_steps=1)

        # create the extended graph by extending the minimal graph
        extended_graph_3 = self.ground_truth_minimal_graph_3.copy()

        extended_graph_3.add_edge('A', 'A future(n=1)', edge_type=EdgeType.DIRECTED_EDGE)
        extended_graph_3.add_edge('B', 'B future(n=1)', edge_type=EdgeType.DIRECTED_EDGE)
        extended_graph_3.add_edge('A future(n=1)', 'C future(n=1)', edge_type=EdgeType.DIRECTED_EDGE)
        extended_graph_3.add_edge('B future(n=1)', 'C future(n=1)', edge_type=EdgeType.DIRECTED_EDGE)
        extended_graph_3.add_edge('C future(n=1)', 'D future(n=1)', edge_type=EdgeType.DIRECTED_EDGE)
        extended_graph_3.add_edge('C future(n=1)', 'E future(n=1)', edge_type=EdgeType.DIRECTED_EDGE)
        extended_graph_3.add_edge('D future(n=1)', 'E future(n=1)', edge_type=EdgeType.DIRECTED_EDGE)
        extended_graph_3.add_edge('E future(n=1)', 'F future(n=1)', edge_type=EdgeType.DIRECTED_EDGE)
        extended_graph_3.add_edge('F', 'F future(n=1)', edge_type=EdgeType.DIRECTED_EDGE)

        self.assertEqual(extended_dag_3, extended_graph_3)

        # test with 2 steps
        extended_graph_3 = extended_graph_3.copy()
        extended_dag_3 = self.tsdag_3.extend_graph(forward_steps=2)

        extended_graph_3.add_edge('A future(n=1)', 'A future(n=2)', edge_type=EdgeType.DIRECTED_EDGE)
        extended_graph_3.add_edge('B future(n=1)', 'B future(n=2)', edge_type=EdgeType.DIRECTED_EDGE)
        extended_graph_3.add_edge('A future(n=2)', 'C future(n=2)', edge_type=EdgeType.DIRECTED_EDGE)
        extended_graph_3.add_edge('B future(n=2)', 'C future(n=2)', edge_type=EdgeType.DIRECTED_EDGE)
        extended_graph_3.add_edge('C future(n=2)', 'D future(n=2)', edge_type=EdgeType.DIRECTED_EDGE)
        extended_graph_3.add_edge('C future(n=2)', 'E future(n=2)', edge_type=EdgeType.DIRECTED_EDGE)
        extended_graph_3.add_edge('D future(n=2)', 'E future(n=2)', edge_type=EdgeType.DIRECTED_EDGE)
        extended_graph_3.add_edge('E future(n=2)', 'F future(n=2)', edge_type=EdgeType.DIRECTED_EDGE)
        extended_graph_3.add_edge('F future(n=1)', 'F future(n=2)', edge_type=EdgeType.DIRECTED_EDGE)

        self.assertEqual(extended_dag_3, extended_graph_3)

<<<<<<< HEAD
    def test_repr(self):
        # test the representation of the graph does not raise an error
        self.ground_truth_minimal_graph_1.__repr__()

    def test_add_time_edge(self):

        # test adding a time edge to a graph
        tsgraph = TimeSeriesCausalGraph()
        tsgraph.add_time_edge('A', -1, 'B', 2)

        # create the ground truth graph
        ground_truth_graph = TimeSeriesCausalGraph()
        ground_truth_graph.add_edge('A lag(n=1)', 'B future(n=2)', edge_type=EdgeType.DIRECTED_EDGE)
        self.assertEqual(tsgraph, ground_truth_graph)

        tsgraph = TimeSeriesCausalGraph()
        tsgraph.add_time_edge('A', 0, 'B', 0)
        ground_truth_graph = TimeSeriesCausalGraph()
        ground_truth_graph.add_edge('A', 'B', edge_type=EdgeType.DIRECTED_EDGE)
        self.assertEqual(tsgraph, ground_truth_graph)
=======

class TestTimeSeriesCausalGraphPrinting(unittest.TestCase):
    def test_default_nodes_and_edges(self):
        cg = TimeSeriesCausalGraph()

        n = cg.add_node('a')
        e = cg.add_edge('a', 'b')

        self.assertIsInstance(n.__hash__(), int)
        self.assertIsInstance(e.__hash__(), int)
        self.assertIsInstance(cg.__hash__(), int)

        self.assertIsInstance(n.__repr__(), str)
        self.assertIsInstance(e.__repr__(), str)
        self.assertIsInstance(cg.__repr__(), str)
        self.assertTrue(n.__repr__().startswith('TimeSeriesNode'))
        self.assertTrue(e.__repr__().startswith('Edge'))
        self.assertTrue(cg.__repr__().startswith('TimeSeriesCausalGraph'))

        self.assertIsInstance(n.details(), str)
        self.assertIsInstance(e.details(), str)
        self.assertIsInstance(cg.details(), str)
        self.assertTrue(n.details().startswith('TimeSeriesNode'))
        self.assertTrue(e.details().startswith('Edge'))
        self.assertTrue(cg.details().startswith('TimeSeriesCausalGraph'))

    def test_complex_nodes_and_edges(self):
        cg = TimeSeriesCausalGraph()

        n = cg.add_node('a lag(n=1)')
        e = cg.add_edge('a lag(n=1)', 'b', edge_type=EdgeType.BIDIRECTED_EDGE)

        self.assertIsInstance(n.__hash__(), int)
        self.assertIsInstance(e.__hash__(), int)
        self.assertIsInstance(cg.__hash__(), int)

        self.assertIsInstance(n.__repr__(), str)
        self.assertIsInstance(e.__repr__(), str)
        self.assertIsInstance(cg.__repr__(), str)
        self.assertTrue(n.__repr__().startswith('TimeSeriesNode'))
        self.assertTrue(e.__repr__().startswith('Edge'))
        self.assertTrue(cg.__repr__().startswith('TimeSeriesCausalGraph'))

        self.assertIsInstance(n.details(), str)
        self.assertIsInstance(e.details(), str)
        self.assertIsInstance(cg.details(), str)
        self.assertTrue(n.details().startswith('TimeSeriesNode'))
        self.assertTrue(e.details().startswith('Edge'))
        self.assertTrue(cg.details().startswith('TimeSeriesCausalGraph'))

    def test_add_node_from_node(self):
        identifier = 'apple lag(n=1)'
        cg = TimeSeriesCausalGraph()
        cg.add_node(identifier=identifier, meta={'color': 'blue'}, variable_type=NodeVariableType.BINARY)

        node = cg.get_node(identifier=identifier)
        self.assertIsInstance(node, TimeSeriesNode)

        cg2 = TimeSeriesCausalGraph()
        cg2.add_node(node=node)

        node2 = cg2.get_node(identifier=identifier)
        self.assertIsInstance(node2, TimeSeriesNode)

        self.assertEqual(node.variable_type, node2.variable_type)
        self.assertEqual(-1, node.time_lag)
        self.assertEqual(node.time_lag, node2.time_lag)
        self.assertEqual('apple', node.variable_name)
        self.assertEqual(node.variable_name, node2.variable_name)
        self.assertDictEqual(node.metadata, node2.metadata)

        node3 = cg.add_node(None, 'apple', 1)
        self.assertIsInstance(node3, TimeSeriesNode)

        cg2.add_node(node=node3)

        node4 = cg2.get_node(identifier='apple future(n=1)')
        self.assertIsInstance(node2, TimeSeriesNode)

        self.assertEqual(node3.variable_type, node4.variable_type)
        self.assertEqual(1, node3.time_lag)
        self.assertEqual(node3.time_lag, node4.time_lag)
        self.assertEqual('apple', node3.variable_name)
        self.assertEqual(node3.variable_name, node4.variable_name)
        self.assertDictEqual(node3.metadata, node4.metadata)

    def test_add_node_from_node_deepcopies(self):
        class DummyObj:
            pass

        identifier = 'apple lag(n=1)'
        cg = TimeSeriesCausalGraph()
        node = cg.add_node(identifier=identifier, meta={'dummy': DummyObj()})
        self.assertIsInstance(node, TimeSeriesNode)

        cg2 = TimeSeriesCausalGraph()
        node2 = cg2.add_node(node=node)
        self.assertIsInstance(node2, TimeSeriesNode)

        self.assertIsInstance(node.metadata['dummy'], DummyObj)
        self.assertIsInstance(node2.metadata['dummy'], DummyObj)
        self.assertNotEqual(id(node.metadata['dummy']), id(node2.metadata['dummy']))

    def test_add_node_from_node_raises(self):
        identifier = 'apple lag(n=1)'
        cg = TimeSeriesCausalGraph()
        node = cg.add_node(identifier=identifier)

        with self.assertRaises(AssertionError):
            cg.add_node()

        with self.assertRaises(AssertionError):
            cg.add_node(None, None, None)

        with self.assertRaises(AssertionError):
            cg.add_node(None, 'apple', None)

        with self.assertRaises(AssertionError):
            cg.add_node(None, None, -2)

        with self.assertRaises(AssertionError):
            cg.add_node(identifier, 'apple', None)

        with self.assertRaises(AssertionError):
            cg.add_node('apple lag(n=2)', None, -2)

        with self.assertRaises(AssertionError):
            cg.add_node('apple lag(n=2)', 'apple', -2)

        with self.assertRaises(CausalGraphErrors.NodeDuplicatedError):
            cg.add_node(node=node)

        with self.assertRaises(CausalGraphErrors.NodeDuplicatedError):
            cg.add_node(identifier)

        with self.assertRaises(CausalGraphErrors.NodeDuplicatedError):
            cg.add_node(None, 'apple', -1)

        with self.assertRaises(AssertionError):
            cg.add_node(node=node, identifier='b')

        with self.assertRaises(AssertionError):
            cg.add_node(node=node, meta={'foo': 'bar'})

        with self.assertRaises(AssertionError):
            cg.add_node(node=node, variable_type=NodeVariableType.BINARY)

        with self.assertRaises(AssertionError):
            cg.add_node(node=node, my_kwargs='foo')

    def test_node_variable_type(self):
        cg = TimeSeriesCausalGraph()

        cg.add_node('a', variable_type=NodeVariableType.CONTINUOUS)
        self.assertEqual(cg.get_node('a').variable_type, NodeVariableType.CONTINUOUS)

        cg.get_node('a').variable_type = NodeVariableType.MULTICLASS
        self.assertEqual(cg.get_node('a').variable_type, NodeVariableType.MULTICLASS)

        cg.get_node('a').variable_type = 'binary'
        self.assertEqual(cg.get_node('a').variable_type, NodeVariableType.BINARY)

        with self.assertRaises(ValueError):
            cg.get_node('a').variable_type = 'not_a_variable_type'

        # Test the above but directly through the constructor
        identifier = 'b future(n=1)'
        cg.add_node('b future(n=1)', variable_type='binary')
        self.assertEqual(cg.get_node(identifier).variable_type, NodeVariableType.BINARY)
        self.assertEqual(cg.get_node(identifier).variable_name, 'b')
        self.assertEqual(cg.get_node(identifier).time_lag, 1)

        with self.assertRaises(ValueError):
            cg.add_node('c', variable_type='not_a_variable_type')

    def test_node_repr(self):
        cg = TimeSeriesCausalGraph()
        cg.add_node('apple')
        cg.add_node('banana', variable_type=NodeVariableType.CONTINUOUS)
        cg.add_node('carrot lag(n=3)')
        cg.add_node('donut future(n=2)')

        self.assertEqual(cg['apple'], cg.get_node('apple'))
        self.assertEqual(cg.get_node('apple').variable_name, 'apple')
        self.assertEqual(cg.get_node('apple').time_lag, 0)
        self.assertEqual(cg['banana'], cg.get_node('banana'))
        self.assertEqual(cg.get_node('banana').variable_name, 'banana')
        self.assertEqual(cg.get_node('banana').time_lag, 0)
        self.assertEqual(cg['carrot lag(n=3)'], cg.get_node('carrot lag(n=3)'))
        self.assertEqual(cg.get_node('carrot lag(n=3)').variable_name, 'carrot')
        self.assertEqual(cg.get_node('carrot lag(n=3)').time_lag, -3)
        self.assertEqual(cg['donut future(n=2)'], cg.get_node('donut future(n=2)'))
        self.assertEqual(cg.get_node('donut future(n=2)').variable_name, 'donut')
        self.assertEqual(cg.get_node('donut future(n=2)').time_lag, 2)
        self.assertEqual(repr(cg['apple']), 'TimeSeriesNode("apple")')
        self.assertEqual(repr(cg['banana']), 'TimeSeriesNode("banana", type="continuous")')
        self.assertEqual(repr(cg['carrot lag(n=3)']), 'TimeSeriesNode("carrot lag(n=3)")')
        self.assertEqual(repr(cg['donut future(n=2)']), 'TimeSeriesNode("donut future(n=2)")')
>>>>>>> f012e62c
<|MERGE_RESOLUTION|>--- conflicted
+++ resolved
@@ -453,28 +453,18 @@
         ground_truth_mg.add_edge('X1 lag(n=1)', 'X1')
         self.assertEqual(mg, ground_truth_mg)
 
-<<<<<<< HEAD
-        # test edge types are preserved
-        tsdag_4 = TimeSeriesCausalGraph()
-        tsdag_4.add_edge('X1 lag(n=2)', 'X1 lag(n=1)', edge_type='<>')
-
-        mg = tsdag_4.get_minimal_graph()
-
-        self.assertEqual(mg.get_edge_by_pair(('X1 lag(n=1)', 'X1')).get_edge_type(), '<>')
-=======
         # TODO: CAUSALAI-3397 - Need to test with CPGAG, MAG, and PAGs
-        # for edge_type in EdgeType.__members__:
-        #     tscg = TimeSeriesCausalGraph()
-        #     tscg.add_edge('x', 'x future(n=2)', edge_type=edge_type)
-        #     self.assertFalse(tscg.is_minimal_graph())
-        #
-        #     true_minimal = TimeSeriesCausalGraph()
-        #     true_minimal.add_edge('x lag(n=2)', 'x', edge_type=edge_type)
-        #     self.assertTrue(true_minimal.is_minimal_graph())
-        #
-        #     self.assertEqual(tscg.get_minimal_graph(), true_minimal)
-        #     self.assertTrue((tscg.get_minimal_graph().is_minimal_graph())
->>>>>>> f012e62c
+        for edge_type in EdgeType.__members__:
+            tscg = TimeSeriesCausalGraph()
+            tscg.add_edge('x', 'x future(n=2)', edge_type=edge_type)
+            self.assertFalse(tscg.is_minimal_graph())
+        
+            true_minimal = TimeSeriesCausalGraph()
+            true_minimal.add_edge('x lag(n=2)', 'x', edge_type=edge_type)
+            self.assertTrue(true_minimal.is_minimal_graph())
+        
+            self.assertEqual(tscg.get_minimal_graph(), true_minimal)
+            self.assertTrue(tscg.get_minimal_graph().is_minimal_graph())
 
     def test_extend_backward(self):
         # with 1 steps
@@ -608,11 +598,6 @@
 
         self.assertEqual(extended_dag_3, extended_graph_3)
 
-<<<<<<< HEAD
-    def test_repr(self):
-        # test the representation of the graph does not raise an error
-        self.ground_truth_minimal_graph_1.__repr__()
-
     def test_add_time_edge(self):
 
         # test adding a time edge to a graph
@@ -629,7 +614,7 @@
         ground_truth_graph = TimeSeriesCausalGraph()
         ground_truth_graph.add_edge('A', 'B', edge_type=EdgeType.DIRECTED_EDGE)
         self.assertEqual(tsgraph, ground_truth_graph)
-=======
+
 
 class TestTimeSeriesCausalGraphPrinting(unittest.TestCase):
     def test_default_nodes_and_edges(self):
@@ -827,5 +812,4 @@
         self.assertEqual(repr(cg['apple']), 'TimeSeriesNode("apple")')
         self.assertEqual(repr(cg['banana']), 'TimeSeriesNode("banana", type="continuous")')
         self.assertEqual(repr(cg['carrot lag(n=3)']), 'TimeSeriesNode("carrot lag(n=3)")')
-        self.assertEqual(repr(cg['donut future(n=2)']), 'TimeSeriesNode("donut future(n=2)")')
->>>>>>> f012e62c
+        self.assertEqual(repr(cg['donut future(n=2)']), 'TimeSeriesNode("donut future(n=2)")')